{
 "cells": [
  {
   "cell_type": "markdown",
   "metadata": {
    "toc-hr-collapsed": false
   },
   "source": [
    "# TrenchRipper Master Notebook"
   ]
  },
  {
   "cell_type": "markdown",
   "metadata": {},
   "source": [
    "#### Imports"
   ]
  },
  {
   "cell_type": "code",
   "execution_count": 1,
   "metadata": {},
   "outputs": [],
   "source": [
    "import trenchripper as tr\n",
    "\n",
<<<<<<< HEAD
    "\n",
    "from ipywidgets import interact, interactive, fixed, interact_manual, FloatSlider, IntSlider, Dropdown, IntText, SelectMultiple, IntRangeSlider\n",
=======
    "from ipywidgets import (\n",
    "    interact,\n",
    "    interactive,\n",
    "    fixed,\n",
    "    interact_manual,\n",
    "    FloatSlider,\n",
    "    IntSlider,\n",
    "    Dropdown,\n",
    "    IntText,\n",
    "    SelectMultiple,\n",
    "    IntRangeSlider,\n",
    "    FloatRangeSlider,\n",
    ")\n",
>>>>>>> 2bdbe608
    "import ipywidgets as widgets\n",
    "import matplotlib\n",
    "import warnings\n",
    "import copy\n",
    "\n",
    "matplotlib.rcParams['figure.figsize'] = [20, 10]\n",
    "warnings.filterwarnings(action='once')"
   ]
  },
  {
   "cell_type": "code",
   "execution_count": 2,
   "metadata": {},
   "outputs": [],
   "source": [
    "from nd2reader import ND2Reader"
   ]
  },
  {
   "cell_type": "code",
   "execution_count": 3,
   "metadata": {},
   "outputs": [
    {
     "name": "stdout",
     "output_type": "stream",
     "text": [
      "3.1.0\n"
     ]
    }
   ],
   "source": [
    "import nd2reader\n",
    "dir(nd2reader)\n",
    "print(nd2reader.__version__)"
   ]
  },
  {
   "cell_type": "markdown",
   "metadata": {},
   "source": [
    "#### Specify Paths\n",
    "\n",
    "Begin by defining the directory in which all processing will be done, as well as the initial nd2 file we will be processing."
   ]
  },
  {
   "cell_type": "code",
<<<<<<< HEAD
   "execution_count": 4,
=======
   "execution_count": 2,
>>>>>>> upstream/master
   "metadata": {},
   "outputs": [],
   "source": [
<<<<<<< HEAD
    "headpath = \"/n/scratch2/bj66/vibrio_analysis_evaluation\"\n",
    "nd2file = \"/n/scratch2/bj66/vibrio_analysis_evaluation/Vibrio_30_MUX002.nd2\""
=======
    "headpath = \"/n/scratch2/de64/2019-10-24_emanuele\"\n",
    "nd2file = \"/n/scratch2/de64/2019-10-24_emanuele/GLU_to_ACET_SWITCH---MERGE_NEW.nd2\""
>>>>>>> 2bdbe608
   ]
  },
  {
   "cell_type": "markdown",
   "metadata": {
    "toc-hr-collapsed": false
   },
   "source": [
    "#### Transfer files into the scratch folder"
   ]
  },
  {
   "cell_type": "code",
   "execution_count": null,
   "metadata": {
    "scrolled": true
   },
   "outputs": [],
   "source": [
<<<<<<< HEAD
    "sourcedir = \"/n/files/SysBio/PAULSSON\\ LAB/Personal\\ Folders/Leoncini/DATA_Ti4/20190924--Vibrio30_MUX/test\"\n",
    "targetdir = \"/n/scratch2/bj66/vibrio_analysis_evaluation\"\n",
    "tr.cluster.transferjob(sourcedir,targetdir)"
=======
    "sourcedir = \"/n/files/SysBio/PAULSSON\\ LAB/Personal\\ Folders/Leoncini/DATA_Ti3/20180719--Glu_Acetate--Yvonne/GLU_to_ACET_SWITCH---MERGE_NEW.nd2\"\n",
    "targetdir = \"/n/scratch2/de64/2019-10-24_emanuele\"\n",
    "transferjob(sourcedir, targetdir)"
>>>>>>> 2bdbe608
   ]
  },
  {
   "cell_type": "markdown",
   "metadata": {
    "toc-hr-collapsed": true
   },
   "source": [
    "### Extract to hdf5 files"
   ]
  },
  {
   "cell_type": "markdown",
   "metadata": {},
   "source": [
    "#### Start Dask Workers"
   ]
  },
  {
   "cell_type": "code",
   "execution_count": 5,
   "metadata": {},
   "outputs": [
    {
     "name": "stderr",
     "output_type": "stream",
     "text": [
      "/home/bj66/anaconda3/lib/python3.7/site-packages/bokeh/plotting/helpers.py:3: DeprecationWarning: Using or importing the ABCs from 'collections' instead of from 'collections.abc' is deprecated, and in 3.8 it will stop working\n",
      "  from collections import Iterable, OrderedDict, Sequence\n"
     ]
    }
   ],
   "source": [
<<<<<<< HEAD
    "dask_controller = tr.cluster.dask_controller(walltime='04:00:00',local=False,n_workers=40,memory='2GB')\n",
=======
    "dask_controller = tr.cluster.dask_controller(\n",
    "    walltime=\"04:00:00\",\n",
    "    local=False,\n",
    "    n_workers=40,\n",
    "    memory=\"2GB\",\n",
    "    working_directory=headpath + \"/dask\",\n",
    ")\n",
>>>>>>> 2bdbe608
    "dask_controller.startdask()\n",
    "dask_controller.daskcluster.start_workers()"
   ]
  },
  {
   "cell_type": "code",
   "execution_count": 6,
   "metadata": {},
   "outputs": [
    {
     "data": {
      "text/html": [
       "<a href=\"http://10.120.16.117:8787/status\">Dashboard</a>"
      ],
      "text/plain": [
       "<IPython.core.display.HTML object>"
      ]
     },
     "metadata": {},
     "output_type": "display_data"
    }
   ],
   "source": [
    "dask_controller.displaydashboard()"
   ]
  },
  {
   "cell_type": "markdown",
   "metadata": {},
   "source": [
    "#### Perform Extraction"
   ]
  },
  {
   "cell_type": "code",
   "execution_count": 7,
   "metadata": {},
   "outputs": [],
   "source": [
<<<<<<< HEAD
    "hdf5_extractor = tr.ndextract.hdf5_fov_extractor(nd2file,headpath,tpts_per_file=25)"
=======
    "hdf5_extractor = tr.ndextract.hdf5_fov_extractor(\n",
    "    nd2file, headpath, tpts_per_file=50, ignore_fovmetadata=True\n",
    ")"
>>>>>>> 2bdbe608
   ]
  },
  {
   "cell_type": "code",
   "execution_count": 8,
   "metadata": {},
   "outputs": [
    {
     "data": {
      "application/vnd.jupyter.widget-view+json": {
       "model_id": "cf1ecdd1dc2547028227e2e47e97746c",
       "version_major": 2,
       "version_minor": 0
      },
      "text/plain": [
       "interactive(children=(Textarea(value='', description='Organism:', placeholder='Organism imaged in this experim…"
      ]
     },
     "metadata": {},
     "output_type": "display_data"
    }
   ],
   "source": [
    "hdf5_extractor.inter_get_notes()"
   ]
  },
  {
   "cell_type": "code",
   "execution_count": 9,
   "metadata": {},
   "outputs": [
    {
     "name": "stderr",
     "output_type": "stream",
     "text": [
      "/home/bj66/anaconda3/lib/python3.7/site-packages/nd2reader/common_raw_metadata.py:94: RuntimeWarning: Reported average frame interval (56018.0 ms) doesn't match the set interval (60000.0 ms). Using the average now.\n",
      "  warnings.warn(message % (avg_interval, interval), RuntimeWarning)\n",
      "/home/bj66/anaconda3/lib/python3.7/importlib/_bootstrap.py:219: ImportWarning: can't resolve package from __spec__ or __package__, falling back on __name__ and __path__\n",
      "  return f(*args, **kwds)\n"
     ]
    },
    {
     "name": "stdout",
     "output_type": "stream",
     "text": [
      "{'height': 1788, 'width': 2048, 'date': datetime.datetime(2019, 9, 24, 17, 13, 21), 'fields_of_view': [0, 1, 2, 3, 4, 5, 6, 7, 8, 9, 10, 11, 12, 13, 14, 15, 16, 17, 18, 19, 20, 21, 22, 23, 24, 25, 26, 27, 28, 29, 30, 31, 32, 33, 34, 35, 36, 37, 38, 39, 40, 41, 42, 43, 44, 45, 46, 47, 48, 49, 50, 51, 52, 53, 54, 55, 56, 57, 58, 59, 60, 61, 62, 63, 64, 65, 66, 67, 68, 69, 70, 71, 72, 73], 'frames': [0, 1, 2, 3, 4, 5, 6, 7, 8, 9, 10, 11, 12, 13, 14], 'z_levels': [], 'total_images_per_channel': 1110, 'channels': ['Phase'], 'pixel_microns': 0.065, 'num_frames': 15, 'experiment': {'description': 'Vibrio_30_MUX', 'loops': [{'start': 0, 'duration': -1.0, 'stimulation': False, 'sampling_interval': 56017.95771428517}]}, 'num_fovs': 74, 'settings': {'Phase': {'camera_name': 'Andor Zyla VSC-04365', 'obj_settings': {'wsObjectiveName': 'Plan Fluor 100x Oil Ph3 ADH', 'dObjectiveMag': 100.0, 'dObjectiveNA': 1.3, 'dRefractIndex': 1.515}, 'Camera_Type': 'Andor_Zyla', 'Binning': '1x1', 'Exposure': '50_ms', 'Readout_Mode': 'Rolling_shutter_at_16-bit', 'Readout_Rate': '200_MHz_', 'Conversion_Gain': 'Dual_Gain_1/4', 'Spurious_Noise_Filter': 'on', 'Sensor_Mode': 'Normal', 'Trigger_Mode': 'Internal', 'Temperature': '-0.4°C'}}}\n"
     ]
    },
    {
     "name": "stderr",
     "output_type": "stream",
     "text": [
      "/home/bj66/anaconda3/lib/python3.7/site-packages/tables/path.py:118: NaturalNameWarning: object name is a Python keyword: 'global'; you will not be able to use natural naming to access this object; using ``getattr()`` will still work, though\n",
      "  % (name, _warnInfo), NaturalNameWarning)\n",
      "/home/bj66/TrenchRipper/trenchripper/utils.py:91: UserWarning: Pandas doesn't allow columns to be created via a new attribute name - see https://pandas.pydata.org/pandas-docs/stable/indexing.html#attribute-access\n",
      "  df.metadata = store.get_storer(key).attrs.metadata\n"
     ]
    }
   ],
   "source": [
    "hdf5_extractor.extract(dask_controller)"
   ]
  },
  {
   "cell_type": "markdown",
   "metadata": {},
   "source": [
    "#### Shutdown Dask"
   ]
  },
  {
   "cell_type": "code",
   "execution_count": 10,
   "metadata": {},
   "outputs": [
    {
     "name": "stderr",
     "output_type": "stream",
     "text": [
      "Worker tcp://10.120.16.179:60960 restart in Job 52352597. This can be due to memory issue.\n",
      "Worker tcp://10.120.16.179:56984 restart in Job 52352596. This can be due to memory issue.\n",
      "Worker tcp://10.120.16.179:42002 restart in Job 52352554. This can be due to memory issue.\n",
      "Worker tcp://10.120.17.12:46018 restart in Job 52352564. This can be due to memory issue.\n",
      "Worker tcp://10.120.17.12:45818 restart in Job 52352565. This can be due to memory issue.\n",
      "Worker tcp://10.120.17.12:55851 restart in Job 52352563. This can be due to memory issue.\n",
      "Worker tcp://10.120.16.181:37246 restart in Job 52352589. This can be due to memory issue.\n",
      "Worker tcp://10.120.16.180:36471 restart in Job 52352591. This can be due to memory issue.\n",
      "Worker tcp://10.120.16.180:48799 restart in Job 52352592. This can be due to memory issue.\n",
      "Worker tcp://10.120.16.180:51283 restart in Job 52352556. This can be due to memory issue.\n",
      "Worker tcp://10.120.16.180:56880 restart in Job 52352555. This can be due to memory issue.\n",
      "Worker tcp://10.120.16.180:50531 restart in Job 52352595. This can be due to memory issue.\n",
      "Worker tcp://10.120.16.180:52372 restart in Job 52352590. This can be due to memory issue.\n",
      "Worker tcp://10.120.16.180:37324 restart in Job 52352557. This can be due to memory issue.\n",
      "Worker tcp://10.120.16.180:40853 restart in Job 52352593. This can be due to memory issue.\n",
      "Worker tcp://10.120.16.180:52514 restart in Job 52352594. This can be due to memory issue.\n",
      "Worker tcp://10.120.17.141:60345 restart in Job 52352569. This can be due to memory issue.\n",
      "Worker tcp://10.120.16.107:43827 restart in Job 52352567. This can be due to memory issue.\n",
      "Worker tcp://10.120.16.146:43323 restart in Job 52352568. This can be due to memory issue.\n",
      "Worker tcp://10.120.16.53:52950 restart in Job 52352572. This can be due to memory issue.\n",
      "Worker tcp://10.120.16.118:42658 restart in Job 52352573. This can be due to memory issue.\n",
      "Worker tcp://10.120.16.187:50475 restart in Job 52352559. This can be due to memory issue.\n",
      "Worker tcp://10.120.16.97:58694 restart in Job 52352583. This can be due to memory issue.\n",
      "Worker tcp://10.120.17.60:52178 restart in Job 52352585. This can be due to memory issue.\n",
      "Worker tcp://10.120.16.184:40236 restart in Job 52352588. This can be due to memory issue.\n",
      "Worker tcp://10.120.16.49:40524 restart in Job 52352582. This can be due to memory issue.\n",
      "Worker tcp://10.120.16.185:58035 restart in Job 52352558. This can be due to memory issue.\n",
      "Worker tcp://10.120.16.185:57339 restart in Job 52352576. This can be due to memory issue.\n",
      "Worker tcp://10.120.16.191:55760 restart in Job 52352579. This can be due to memory issue.\n",
      "Worker tcp://10.120.16.191:41618 restart in Job 52352580. This can be due to memory issue.\n",
      "Worker tcp://10.120.16.191:56947 restart in Job 52352578. This can be due to memory issue.\n",
      "Worker tcp://10.120.17.13:41275 restart in Job 52352561. This can be due to memory issue.\n",
      "Worker tcp://10.120.17.13:38158 restart in Job 52352560. This can be due to memory issue.\n",
      "Worker tcp://10.120.16.115:60245 restart in Job 52352584. This can be due to memory issue.\n",
      "Worker tcp://10.120.16.41:55451 restart in Job 52352581. This can be due to memory issue.\n",
      "Worker tcp://10.120.16.79:49637 restart in Job 52352566. This can be due to memory issue.\n",
      "Worker tcp://10.120.17.65:48892 restart in Job 52352587. This can be due to memory issue.\n",
      "Worker tcp://10.120.16.124:55289 restart in Job 52352574. This can be due to memory issue.\n",
      "Worker tcp://10.120.16.124:57575 restart in Job 52352575. This can be due to memory issue.\n",
      "distributed.scheduler - ERROR - Not all workers responded positively: ['OK', 'OK', 'OK', 'OK', 'OK', 'OK', 'OK', 'OK', 'OK', 'OK', 'OK', 'OK', 'OK', 'OK', 'OK', 'OK', 'OK', 'OK', 'OK', 'OK', 'OK', 'OK', 'OK', 'OK', 'OK', 'OK', 'OK', 'OK', 'OK', 'OK', 'timed out', 'OK', 'OK', 'OK', 'OK', 'OK', 'OK', 'OK', 'OK', 'OK']\n",
      "NoneType: None\n",
      "Worker tcp://10.120.16.94:43854 restart in Job 52352570. This can be due to memory issue.\n"
     ]
    }
   ],
   "source": [
    "dask_controller.shutdown()"
   ]
  },
  {
   "cell_type": "markdown",
   "metadata": {
    "toc-hr-collapsed": false
   },
   "source": [
    "## Kymographs"
   ]
  },
  {
   "cell_type": "markdown",
   "metadata": {
    "toc-hr-collapsed": true
   },
   "source": [
    "### Test Parameters"
   ]
  },
  {
   "cell_type": "markdown",
   "metadata": {
    "toc-hr-collapsed": false
   },
   "source": [
    "#### Initialize the interactive kymograph class\n",
    "\n",
    "As a first step, initialize the `tr.interactive.kymograph_interactive` class that will be handling all steps of generating a kymograph. \n",
    "\n",
    "You will need to specify the following `args` and `kwargs` (in order):\n",
    "\n",
    "\n",
    "**Args**\n",
    "\n",
    "**input_file_prefix (string)** : File prefix for all input hdf5 files of the form \"\\[input_file_prefix\\]\\[number\\].hdf5\" This should be the default output format for the hdf5 export code, but you will need to rename files if taking input files from a different source.\n",
    "\n",
    "**all_channels (list)** : list of strings corresponding to the different image channels available in the input hdf5 file, with the channel used for segmenting trenches in the first position. NOTE: these names must match those of the input hdf5 file datasets.\n",
    "\n",
    "**fov_list (list)** : List of ints corresponding to the fovs that you wish to make kymographs of.\n",
    "\n",
    "**Kwargs**\n",
    "\n",
    "**t_subsample_step (int)** : Step size to be used for subsampling input files in time, recommend that subsampling results in between 5 and 20 timepoints for quick processing.\n",
    "\n",
    "**t_range (tuple of ints)** : Range size to be used for subsampling input files in time.\n",
    "\n",
    "The last line will perform import and subsampling of the input hdf5 image files."
   ]
  },
  {
   "cell_type": "code",
<<<<<<< HEAD
   "execution_count": 5,
=======
   "execution_count": 3,
>>>>>>> upstream/master
   "metadata": {},
   "outputs": [
    {
     "name": "stderr",
     "output_type": "stream",
     "text": [
<<<<<<< HEAD
      "/home/bj66/anaconda3/lib/python3.7/importlib/_bootstrap.py:219: ImportWarning: can't resolve package from __spec__ or __package__, falling back on __name__ and __path__\n",
      "  return f(*args, **kwds)\n",
      "/home/bj66/TrenchRipper/trenchripper/utils.py:91: UserWarning: Pandas doesn't allow columns to be created via a new attribute name - see https://pandas.pydata.org/pandas-docs/stable/indexing.html#attribute-access\n",
=======
      "/home/de64/anaconda3/lib/python3.7/importlib/_bootstrap.py:219: ImportWarning: can't resolve package from __spec__ or __package__, falling back on __name__ and __path__\n",
      "  return f(*args, **kwds)\n",
      "/home/de64/TrenchRipper/trenchripper/utils.py:91: UserWarning: Pandas doesn't allow columns to be created via a new attribute name - see https://pandas.pydata.org/pandas-docs/stable/indexing.html#attribute-access\n",
>>>>>>> upstream/master
      "  df.metadata = store.get_storer(key).attrs.metadata\n"
     ]
    }
   ],
   "source": [
    "matplotlib.rcParams['figure.figsize'] = [20, 10]\n",
    "interactive_kymograph = tr.interactive.kymograph_interactive(headpath)\n",
    "channels,fov_list,timepoints_len = interactive_kymograph.get_image_params()"
   ]
  },
  {
   "cell_type": "code",
<<<<<<< HEAD
   "execution_count": 6,
=======
   "execution_count": 4,
>>>>>>> upstream/master
   "metadata": {},
   "outputs": [
    {
     "data": {
      "application/vnd.jupyter.widget-view+json": {
<<<<<<< HEAD
       "model_id": "c18da2945a0146918f882c337ca073e1",
=======
       "model_id": "3d7269110d464c258aa01ff84c385a45",
>>>>>>> upstream/master
       "version_major": 2,
       "version_minor": 0
      },
      "text/plain": [
       "interactive(children=(IntText(value=0, description='FOV number:'), IntSlider(value=0, continuous_update=False,…"
      ]
     },
     "metadata": {},
     "output_type": "display_data"
    }
   ],
   "source": [
<<<<<<< HEAD
    "interact(interactive_kymograph.view_image,fov_idx=IntText(value=0,description='FOV number:',disabled=False),\\\n",
    "         t=IntSlider(value=0, min=0, max=timepoints_len-1, step=1,continuous_update=False),\n",
    "        channel=Dropdown(options=channels,value=channels[0],description='Channel:',disabled=False));"
=======
    "interact(\n",
    "    interactive_kymograph.view_image,\n",
    "    fov_idx=IntText(value=0, description=\"FOV number:\", disabled=False),\n",
    "    t=IntSlider(\n",
    "        value=0, min=0, max=timepoints_len - 1, step=1, continuous_update=False\n",
    "    ),\n",
    "    channel=Dropdown(\n",
    "        options=channels, value=channels[0], description=\"Channel:\", disabled=False\n",
    "    ),\n",
    "    invert=Dropdown(options=[True, False], value=False),\n",
    ")"
>>>>>>> 2bdbe608
   ]
  },
  {
   "cell_type": "markdown",
   "metadata": {},
   "source": [
<<<<<<< HEAD
    "<i> Could this be made more robust? E.g. edge detection </i>"
   ]
  },
  {
   "cell_type": "code",
<<<<<<< HEAD
   "execution_count": 7,
=======
   "execution_count": 5,
>>>>>>> upstream/master
   "metadata": {},
   "outputs": [
    {
     "data": {
      "application/vnd.jupyter.widget-view+json": {
<<<<<<< HEAD
       "model_id": "58de0f452cce4cb99eac50062beaa9c3",
=======
       "model_id": "58df52f879f84480aadc36f5cff543dc",
>>>>>>> upstream/master
       "version_major": 2,
       "version_minor": 0
      },
      "text/plain": [
<<<<<<< HEAD
       "interactive(children=(Dropdown(description='seg_channel', options=('Phase',), value='Phase'), SelectMultiple(d…"
=======
       "interactive(children=(Dropdown(description='seg_channel', options=('Phase', 'GFP'), value='Phase'), SelectMult…"
>>>>>>> upstream/master
      ]
     },
     "metadata": {},
     "output_type": "display_data"
    }
   ],
   "source": [
    "import_hdf5 = interactive(interactive_kymograph.import_hdf5_files, {\"manual\":True},all_channels=fixed(channels),seg_channel=Dropdown(options=channels,value=channels[0]),\\\n",
    "                          fov_list=SelectMultiple(options=fov_list),t_range=IntRangeSlider(value=[0, timepoints_len-1],min=0,max=timepoints_len-1,step=1,disabled=False,continuous_update=False),\\\n",
    "                          t_subsample_step=IntSlider(value=10, min=0, max=200, step=1));\n",
=======
    "import_hdf5 = interactive(\n",
    "    interactive_kymograph.import_hdf5_files,\n",
    "    {\"manual\": True},\n",
    "    all_channels=fixed(channels),\n",
    "    seg_channel=Dropdown(options=channels, value=channels[0]),\n",
    "    invert=Dropdown(options=[True, False], value=False),\n",
    "    fov_list=SelectMultiple(options=fov_list),\n",
    "    t_range=IntRangeSlider(\n",
    "        value=[0, timepoints_len - 1],\n",
    "        min=0,\n",
    "        max=timepoints_len - 1,\n",
    "        step=1,\n",
    "        disabled=False,\n",
    "        continuous_update=False,\n",
    "    ),\n",
    "    t_subsample_step=IntSlider(value=10, min=0, max=200, step=1),\n",
    ")\n",
>>>>>>> 2bdbe608
    "display(import_hdf5)"
   ]
  },
  {
   "cell_type": "code",
<<<<<<< HEAD
   "execution_count": 9,
=======
   "execution_count": 6,
>>>>>>> upstream/master
   "metadata": {},
   "outputs": [],
   "source": [
    "imported_array_list = copy.copy(import_hdf5.result)"
   ]
  },
  {
   "cell_type": "markdown",
   "metadata": {},
   "source": [
    "#### Tune \"trench-row\" detection hyperparameters\n",
    "\n",
    "The kymograph code begins by detecting the positions of trench rows in the image as follows:\n",
    "\n",
    "1. Reducing each 2D image to a 1D signal along the y-axis by computing the qth percentile of the data along the x-axis\n",
    "2. Smooth this signal using a median kernel\n",
    "3. Use a [triangle threshold](https://imagej.net/Auto_Threshold#Triangle) to determine the trench row poisitons\n",
    "\n",
    "This method uses the following `kwargs`, which you can tune here:\n",
    "\n",
    "**y_percentile (int)** : Percentile to use for step 1.\n",
    "\n",
    "**smoothing_kernel_y_dim_0 (int)** : Median kernel size to use for step 2.\n",
    "\n",
    "**triangle_nbins (int)** : Number of bins to use in the triangle method histogram.\n",
    "\n",
    "**triangle_scaling (float)** : Scaling factor to apply to the threshold determined by the triangle method.\n",
    "\n",
    "\n",
    "Running the following widget will display the smoothed 1-D signal for each of your timepoints. In addition, the threshold value for each fov will be displayed as a red line."
   ]
  },
  {
   "cell_type": "code",
<<<<<<< HEAD
<<<<<<< HEAD
   "execution_count": 10,
=======
   "execution_count": 7,
>>>>>>> upstream/master
   "metadata": {},
   "outputs": [
    {
     "data": {
      "application/vnd.jupyter.widget-view+json": {
<<<<<<< HEAD
       "model_id": "0f6546a048ba41e593fd4c3b32b25942",
=======
       "model_id": "07912fc18ccc468a997860378df9b5a2",
>>>>>>> upstream/master
       "version_major": 2,
       "version_minor": 0
      },
      "text/plain": [
       "interactive(children=(IntSlider(value=100, description='y_percentile'), IntSlider(value=17, description='smoot…"
      ]
     },
     "metadata": {},
     "output_type": "display_data"
    }
   ],
   "source": [
    "matplotlib.rcParams['figure.figsize'] = [20, 10]\n",
    "\n",
    "row_detection = interactive(interactive_kymograph.preview_y_precentiles, {\"manual\":True},imported_array_list=fixed(imported_array_list),y_percentile=IntSlider(value=100, min=0, max=100, step=1),\\\n",
    "         smoothing_kernel_y_dim_0=IntSlider(value=17, min=1, max=200, step=2),triangle_nbins=IntSlider(value=50, min=10, max=300, step=10),\\\n",
    "                triangle_scaling=FloatSlider(value=3.5, min=0., max=4., step=0.05),\\\n",
    "            triangle_threshold_bounds=IntRangeSlider(value=[0, 5000],min=0,max=5000,step=50,disabled=False,continuous_update=False))\n",
=======
   "execution_count": null,
   "metadata": {},
   "outputs": [],
   "source": [
    "matplotlib.rcParams[\"figure.figsize\"] = [20, 10]\n",
    "\n",
    "row_detection = interactive(\n",
    "    interactive_kymograph.preview_y_precentiles,\n",
    "    {\"manual\": True},\n",
    "    imported_array_list=fixed(imported_array_list),\n",
    "    y_percentile=IntSlider(value=100, min=0, max=100, step=1),\n",
    "    smoothing_kernel_y_dim_0=IntSlider(value=17, min=1, max=200, step=2),\n",
    "    triangle_nbins=IntSlider(value=50, min=10, max=300, step=10),\n",
    "    triangle_scaling=FloatSlider(value=3.5, min=0.0, max=4.0, step=0.05),\n",
    "    triangle_threshold_bounds=FloatRangeSlider(\n",
    "        value=[0, 1.0],\n",
    "        min=0,\n",
    "        max=1.0,\n",
    "        step=0.01,\n",
    "        disabled=False,\n",
    "        continuous_update=False,\n",
    "    ),\n",
    ")\n",
>>>>>>> 2bdbe608
    "display(row_detection)"
   ]
  },
  {
   "cell_type": "markdown",
   "metadata": {},
   "source": [
    "#### Generate \"trench-row\" detection output\n",
    "\n",
    "After determining your desired hyperparameters, set them in the next cell and run it to produce output for later steps. **Note: The thresholding parameters do not need to be specified at this point.**"
   ]
  },
  {
   "cell_type": "code",
<<<<<<< HEAD
   "execution_count": 11,
=======
   "execution_count": 8,
>>>>>>> upstream/master
   "metadata": {},
   "outputs": [],
   "source": [
    "y_percentiles_smoothed_list = copy.copy(row_detection.result)"
   ]
  },
  {
   "cell_type": "code",
   "execution_count": 32,
   "metadata": {},
   "outputs": [
    {
     "data": {
      "text/plain": [
       "(1788, 2)"
      ]
     },
     "execution_count": 32,
     "metadata": {},
     "output_type": "execute_result"
    }
   ],
   "source": [
    "y_percentiles_smoothed_list[0].shape"
   ]
  },
  {
   "cell_type": "markdown",
   "metadata": {},
   "source": [
    "#### Tune \"trench-row\" cropping hyperparameters\n",
    "\n",
    "Next, we will use the detected rows to perform cropping of the input image in the y-dimension:\n",
    "\n",
    "1. Determine edges of trench rows based on threshold mask.\n",
    "2. Filter out rows that are too small.\n",
    "3. Perform cropping using the \"end\" of the row as reference (the end referring to the part of the trench farthest from the feeding channel).\n",
    "\n",
    "This method uses the following `kwargs`, which you can tune here:\n",
    "\n",
    "**y_min_edge_dist (int)** : Minimum row length necessary for detection.\n",
    "\n",
    "**padding_y (int)** : Padding to be used when cropping in the y-dimension.\n",
    "\n",
    "**trench_len_y (int)** : Length from the end of the tenches to be used when cropping in the y-dimension. <i> why can't this just be found using the edge nearest to the feeding channel? </i>\n",
    "\n",
    "**top_orientation (int)** : The orientation of the top-most row where 0 corresponds to a trench with a downward-oriented trench opening and 1 corresponds to a trench with an upward-oriented trench opening.\n",
    "\n",
    "**vertical_spacing (float)** : Parameter for setting the distance of plots being viewed.\n",
    "\n",
    "Running the following widget will display y-cropped images for each fov and timepoint."
   ]
  },
  {
   "cell_type": "code",
<<<<<<< HEAD
   "execution_count": 12,
=======
   "execution_count": 9,
>>>>>>> upstream/master
   "metadata": {},
   "outputs": [
    {
     "data": {
      "application/vnd.jupyter.widget-view+json": {
<<<<<<< HEAD
       "model_id": "88566731270e4a65862b597fe3668d92",
=======
       "model_id": "89a921897d114150b766110353c02e9c",
>>>>>>> upstream/master
       "version_major": 2,
       "version_minor": 0
      },
      "text/plain": [
       "interactive(children=(IntSlider(value=50, description='y_min_edge_dist', max=200, min=10, step=10), IntSlider(…"
      ]
     },
     "metadata": {},
     "output_type": "display_data"
    }
   ],
   "source": [
    "matplotlib.rcParams['figure.figsize'] = [20, 10]\n",
    "y_cropping = interactive(interactive_kymograph.preview_y_crop,{\"manual\":True},y_percentiles_smoothed_list=fixed(y_percentiles_smoothed_list),\\\n",
    "                imported_array_list=fixed(imported_array_list),\\\n",
    "                y_min_edge_dist=IntSlider(value=50, min=10, max=200, step=10),\\\n",
    "                padding_y=IntSlider(value=20, min=0, max=100, step=1),\\\n",
    "                trench_len_y=IntText(value=270, description=\"Trench Length (y)\"),\n",
    "               vertical_spacing=FloatSlider(value=0.9, min=0., max=2., step=0.01),\\\n",
    "                expected_num_rows=IntText(value=2,description='Number of Rows:',disabled=False),\\\n",
    "               orientation_detection=Dropdown(options=[0, 1, 'phase'],value=0,description='Orientation:',disabled=False),\n",
    "                orientation_on_fail=Dropdown(options=[None,0, 1],value=0,description='Orientation when < expected rows:',disabled=False))\n",
    "display(y_cropping)"
   ]
  },
  {
   "cell_type": "markdown",
   "metadata": {},
   "source": [
    "#### Generate \"trench-row\" cropping output\n",
    "\n",
    "After determining your desired hyperparameters, set them in the next cell and run it to produce output for later steps."
   ]
  },
  {
   "cell_type": "code",
<<<<<<< HEAD
   "execution_count": 13,
=======
   "execution_count": 10,
>>>>>>> upstream/master
   "metadata": {},
   "outputs": [],
   "source": [
    "cropped_in_y_list = copy.copy(y_cropping.result)"
   ]
  },
  {
   "cell_type": "markdown",
   "metadata": {},
   "source": [
    "#### Tune trench detection hyperparameters\n",
    "\n",
    "Next, we will detect the positions of trenchs in the y-cropped images as follows:\n",
    "\n",
    "1. Reducing each 2D image to a 1D signal along the x-axis by computing the qth percentile of the data along the y-axis.\n",
    "2. Determine the signal background by smooth this signal using a large median kernel.\n",
    "3. Subtract the background signal.\n",
    "4. Smooth the resultant signal using a median kernel.\n",
    "5. Use a [otsu threhsold](https://imagej.net/Auto_Threshold#Otsu) to determine the trench midpoint poisitons.\n",
    "\n",
    "This method uses the following `kwargs`, which you can tune here:\n",
    "\n",
    "**x_percentile (int)** : Percentile to use for step 1.\n",
    "\n",
    "**background_kernel_x (int)** : Median kernel size to use for step 2.\n",
    "\n",
    "**smoothing_kernel_x (int)** : Median kernel size to use for step 4.\n",
    "\n",
    "**otsu_nbins (int)** : Number of bins to use in the Otsu's method histogram.\n",
    "\n",
    "**otsu_scaling (float)** : Scaling factor to apply to the threshold determined by Otsu's method.\n",
    "\n",
    "**vertical_spacing (float)** : Parameter for setting the distance of plots being viewed.\n",
    "\n",
    "Running the following widget will display the smoothed 1-D signal for each of your timepoints. In addition, the threshold value for each fov will be displayed as a red line."
   ]
  },
  {
   "cell_type": "code",
<<<<<<< HEAD
   "execution_count": 14,
=======
   "execution_count": 11,
>>>>>>> upstream/master
   "metadata": {},
   "outputs": [
    {
     "data": {
      "application/vnd.jupyter.widget-view+json": {
<<<<<<< HEAD
       "model_id": "0bf926d88e9444e3ac8d1b6b76710edd",
=======
       "model_id": "7212ded70e664f538b856bd1e17bd678",
>>>>>>> upstream/master
       "version_major": 2,
       "version_minor": 0
      },
      "text/plain": [
<<<<<<< HEAD
       "interactive(children=(IntSlider(value=0, description='t', max=1), IntSlider(value=85, description='x_percentil…"
=======
       "interactive(children=(IntSlider(value=0, description='t', max=4), IntSlider(value=85, description='x_percentil…"
>>>>>>> upstream/master
      ]
     },
     "metadata": {},
     "output_type": "display_data"
    }
   ],
   "source": [
    "trench_detection = interactive(interactive_kymograph.preview_x_percentiles, {\"manual\":True}, cropped_in_y_list=fixed(cropped_in_y_list),t=IntSlider(value=0, min=0, max=cropped_in_y_list[0].shape[4]-1, step=1),\\\n",
    "                x_percentile=IntSlider(value=85, min=50, max=100, step=1),background_kernel_x=IntSlider(value=21, min=1, max=601, step=20), smoothing_kernel_x=IntSlider(value=9, min=1, max=31, step=2),\\\n",
    "               otsu_nbins=IntSlider(value=50, min=10, max=200, step=10),otsu_scaling=FloatSlider(value=0.25, min=0., max=2., step=0.01),\\\n",
    "               vertical_spacing=FloatSlider(value=0.9, min=0., max=2., step=0.01));\n",
    "display(trench_detection)"
   ]
  },
  {
   "cell_type": "markdown",
   "metadata": {},
   "source": [
    "#### Generate trench detection output\n",
    "\n",
    "After determining your desired hyperparameters, set them in the next cell and run it to produce output for later steps. **Note: The thresholding parameters do not need to be specified at this point.**"
   ]
  },
  {
   "cell_type": "code",
   "execution_count": 15,
   "metadata": {},
   "outputs": [],
   "source": [
    "smoothed_x_percentiles_list = trench_detection.result"
   ]
  },
  {
   "cell_type": "markdown",
   "metadata": {},
   "source": [
    "#### Check midpoint drift\n",
    "\n",
    "Next, we will perform x-dimension drift correction of our detected midpoints as follows:\n",
    "\n",
    "1. Begin at t=1\n",
    "2. For $m \\in \\{midpoints(t)\\}$ assign $n \\in \\{midpoints(t-1)\\}$ to m if n is the closest midpoint to m at time $t-1$,\n",
    "points that are not the closest midpoint to any midpoints in m will not be mapped.\n",
    "3. Compute the translation of each midpoint at time.\n",
    "4. Take the average of this value as the x-dimension drift from time t-1 to t.\n",
    "\n",
    "This method uses the following `kwargs`, which you can tune here:\n",
    "\n",
    "**vertical_spacing (float)** : Parameter for setting the distance of plots being viewed.\n",
    "\n",
    "Running the following widget will display the detected midpoints for each of your timepoints. If there is too much sparsity, or discontinuity, your drift correction will not be accurate."
   ]
  },
  {
   "cell_type": "markdown",
   "metadata": {},
   "source": [
    "<i> Number/trench interest point registration (SIFT)? Autocorrelation? Single-dimension Euclidean distances between intensity maps of trench-sized boxes?</i>"
   ]
  },
  {
   "cell_type": "code",
   "execution_count": 16,
   "metadata": {},
   "outputs": [
    {
     "data": {
      "application/vnd.jupyter.widget-view+json": {
       "model_id": "bfbd8bee892b480d975e7374d5d47eb9",
       "version_major": 2,
       "version_minor": 0
      },
      "text/plain": [
       "interactive(children=(FloatSlider(value=0.8, description='vertical_spacing', max=2.0, step=0.01), Button(descr…"
      ]
     },
     "metadata": {},
     "output_type": "display_data"
    }
   ],
   "source": [
    "midpoint_drift = interactive(interactive_kymograph.preview_midpoints,{\"manual\":True},smoothed_x_percentiles_list=fixed(smoothed_x_percentiles_list),\\\n",
    "               vertical_spacing=FloatSlider(value=0.8, min=0., max=2., step=0.01));\n",
    "display(midpoint_drift)"
   ]
  },
  {
   "cell_type": "markdown",
   "metadata": {},
   "source": [
    "#### Generate midpoint drift output\n",
    "\n",
    "After determining your desired hyperparameters, set them in the next cell and run it to produce output for later steps."
   ]
  },
  {
   "cell_type": "code",
   "execution_count": 17,
   "metadata": {},
   "outputs": [],
   "source": [
    "all_midpoints_list,x_drift_list = midpoint_drift.result"
   ]
  },
  {
   "cell_type": "markdown",
   "metadata": {},
   "source": [
    "#### Tune trench cropping hyperparameters\n",
    "\n",
    "Trench cropping simply uses the drift-corrected midpoints as a reference and crops out some fixed length around them to produce an output kymograph\n",
    "\n",
    "This method uses the following `kwargs`, which you can tune here:\n",
    "\n",
    "**trench_width_x (int)** : Trench width to use for cropping.\n",
    "\n",
    "**vertical_spacing (float)** : Parameter for setting the distance of plots being viewed.\n",
    "\n",
    "Running the following widget will display a random kymograph for each row in each fov.\n",
    "\n",
    "It will also produce midpoint plots showing retained midpoints"
   ]
  },
  {
   "cell_type": "code",
   "execution_count": 18,
   "metadata": {},
   "outputs": [
    {
     "data": {
      "application/vnd.jupyter.widget-view+json": {
       "model_id": "3e42195ecfcf44088c4fe07c0ddc9ef2",
       "version_major": 2,
       "version_minor": 0
      },
      "text/plain": [
       "interactive(children=(IntSlider(value=30, description='trench_width_x', min=10, step=2), FloatSlider(value=0.0…"
      ]
     },
     "metadata": {},
     "output_type": "display_data"
    },
    {
     "data": {
      "text/plain": [
       "<function ipywidgets.widgets.interaction._InteractFactory.__call__.<locals>.<lambda>(*args, **kwargs)>"
      ]
     },
     "execution_count": 18,
     "metadata": {},
     "output_type": "execute_result"
    }
   ],
   "source": [
    "matplotlib.rcParams['figure.figsize'] = [20, 10]\n",
    "interact_manual(interactive_kymograph.preview_kymographs,cropped_in_y_list=fixed(cropped_in_y_list),all_midpoints_list=fixed(all_midpoints_list),\\\n",
    "                x_drift_list=fixed(x_drift_list),trench_width_x=IntSlider(value=30, min=10, max=100, step=2),\\\n",
    "                trench_present_thr=FloatSlider(value=0., min=0., max=1., step=0.05),\\\n",
    "               vertical_spacing=FloatSlider(value=0.8, min=0., max=2., step=0.01))"
   ]
  },
  {
   "cell_type": "markdown",
   "metadata": {},
   "source": [
    "<i> Why do we store data as kymographs? </i>"
   ]
  },
  {
   "cell_type": "markdown",
   "metadata": {},
   "source": [
    "#### Export and save hyperparameters"
   ]
  },
  {
   "cell_type": "code",
   "execution_count": 19,
   "metadata": {},
   "outputs": [
    {
     "name": "stdout",
     "output_type": "stream",
     "text": [
      "Y Percentile 80\n",
      "Y Smoothing Kernel 17\n",
      "Triangle Threshold Bins 90\n",
      "Triangle Threshold Scaling 1.35\n",
      "Minimum Trench Length 50\n",
      "Y Padding 20\n",
      "Trench Length 700\n",
      "Orientation Detection Method 0\n",
      "Expected Number of Rows (Manual Orientation Detection) 1\n",
      "Top Orientation when Row Drifts Out (Manual Orientation Detection) 0\n",
      "X Percentile 85\n",
      "X Background Kernel 221\n",
      "X Smoothing Kernel 17\n",
      "Otsu Threshold Bins 50\n",
      "Otsu Threshold Scaling 0.31\n",
      "Trench Width 50\n",
      "Trench Presence Threshold 0.0\n",
      "All Channels ['Phase']\n",
      "Time Range (0, 15)\n"
     ]
    }
   ],
   "source": [
    "interactive_kymograph.process_results()"
   ]
  },
  {
   "cell_type": "code",
   "execution_count": 20,
   "metadata": {},
   "outputs": [],
   "source": [
    "interactive_kymograph.write_param_file()"
   ]
  },
  {
   "cell_type": "markdown",
   "metadata": {
    "toc-hr-collapsed": true
   },
   "source": [
    "### Generate Kymograph"
   ]
  },
  {
   "cell_type": "markdown",
   "metadata": {},
   "source": [
    "#### Start Dask Workers"
   ]
  },
  {
   "cell_type": "code",
<<<<<<< HEAD
<<<<<<< HEAD
   "execution_count": 21,
=======
   "execution_count": 3,
>>>>>>> upstream/master
   "metadata": {},
   "outputs": [
    {
     "name": "stderr",
     "output_type": "stream",
     "text": [
<<<<<<< HEAD
      "/home/bj66/anaconda3/lib/python3.7/site-packages/bokeh/plotting/helpers.py:3: DeprecationWarning: Using or importing the ABCs from 'collections' instead of from 'collections.abc' is deprecated, and in 3.8 it will stop working\n",
      "  from collections import Iterable, OrderedDict, Sequence\n"
=======
      "/home/de64/anaconda3/lib/python3.7/site-packages/bokeh/plotting/helpers.py:3: DeprecationWarning: Using or importing the ABCs from 'collections' instead of from 'collections.abc' is deprecated, and in 3.8 it will stop working\n",
      "  from collections import Iterable, OrderedDict, Sequence\n",
      "/home/de64/anaconda3/lib/python3.7/site-packages/distributed/dashboard/core.py:72: UserWarning: \n",
      "Port 8787 is already in use. \n",
      "Perhaps you already have a cluster running?\n",
      "Hosting the diagnostics dashboard on a random port instead.\n",
      "  warnings.warn(\"\\n\" + msg)\n",
      "/home/de64/anaconda3/lib/python3.7/site-packages/distributed/dashboard/core.py:75: ResourceWarning: unclosed <socket.socket fd=55, family=AddressFamily.AF_INET6, type=SocketKind.SOCK_STREAM, proto=6, laddr=('::', 0, 0, 0)>\n",
      "  raise\n"
>>>>>>> upstream/master
     ]
    }
   ],
   "source": [
    "dask_controller = tr.cluster.dask_controller(walltime='04:00:00',local=False,n_workers=20,memory='4GB')\n",
=======
   "execution_count": null,
   "metadata": {},
   "outputs": [],
   "source": [
    "dask_controller = tr.cluster.dask_controller(\n",
    "    walltime=\"04:00:00\", local=False, n_workers=100, memory=\"8GB\"\n",
    ")\n",
>>>>>>> 2bdbe608
    "dask_controller.startdask()\n",
    "dask_controller.daskcluster.start_workers()"
   ]
  },
  {
   "cell_type": "code",
   "execution_count": 4,
   "metadata": {},
   "outputs": [
    {
     "data": {
      "text/html": [
<<<<<<< HEAD
       "<a href=\"http://10.120.17.9:8787/status\">Dashboard</a>"
=======
       "<a href=\"http://10.120.16.179:47571/status\">Dashboard</a>"
>>>>>>> upstream/master
      ],
      "text/plain": [
       "<IPython.core.display.HTML object>"
      ]
     },
     "metadata": {},
     "output_type": "display_data"
    }
   ],
   "source": [
    "dask_controller.displaydashboard()"
   ]
  },
  {
   "cell_type": "code",
<<<<<<< HEAD
   "execution_count": 23,
=======
   "execution_count": 5,
>>>>>>> upstream/master
   "metadata": {},
   "outputs": [
    {
     "ename": "KeyError",
     "evalue": "'Triangle Max Threshold'",
     "output_type": "error",
     "traceback": [
      "\u001b[0;31m---------------------------------------------------------------------------\u001b[0m",
      "\u001b[0;31mKeyError\u001b[0m                                  Traceback (most recent call last)",
      "\u001b[0;32m<ipython-input-5-70125a57808a>\u001b[0m in \u001b[0;36m<module>\u001b[0;34m\u001b[0m\n\u001b[0;32m----> 1\u001b[0;31m \u001b[0mkymoclust\u001b[0m \u001b[0;34m=\u001b[0m \u001b[0mtr\u001b[0m\u001b[0;34m.\u001b[0m\u001b[0mkymograph\u001b[0m\u001b[0;34m.\u001b[0m\u001b[0mkymograph_cluster\u001b[0m\u001b[0;34m(\u001b[0m\u001b[0mheadpath\u001b[0m\u001b[0;34m=\u001b[0m\u001b[0mheadpath\u001b[0m\u001b[0;34m,\u001b[0m\u001b[0mtrenches_per_file\u001b[0m\u001b[0;34m=\u001b[0m\u001b[0;36m20\u001b[0m\u001b[0;34m,\u001b[0m\u001b[0mparamfile\u001b[0m\u001b[0;34m=\u001b[0m\u001b[0;32mTrue\u001b[0m\u001b[0;34m)\u001b[0m\u001b[0;34m\u001b[0m\u001b[0;34m\u001b[0m\u001b[0m\n\u001b[0m",
      "\u001b[0;32m~/TrenchRipper/trenchripper/kymograph.py\u001b[0m in \u001b[0;36m__init__\u001b[0;34m(self, headpath, trenches_per_file, paramfile, all_channels, trench_len_y, padding_y, trench_width_x, t_range, y_percentile, y_min_edge_dist, smoothing_kernel_y, triangle_nbins, triangle_scaling, triangle_max_threshold, triangle_min_threshold, top_orientation, expected_num_rows, orientation_on_fail, x_percentile, background_kernel_x, smoothing_kernel_x, otsu_nbins, otsu_scaling, trench_present_thr)\u001b[0m\n\u001b[1;32m     35\u001b[0m             \u001b[0mtriangle_nbins\u001b[0m \u001b[0;34m=\u001b[0m \u001b[0mparam_dict\u001b[0m\u001b[0;34m[\u001b[0m\u001b[0;34m\"Triangle Threshold Bins\"\u001b[0m\u001b[0;34m]\u001b[0m\u001b[0;34m\u001b[0m\u001b[0;34m\u001b[0m\u001b[0m\n\u001b[1;32m     36\u001b[0m             \u001b[0mtriangle_scaling\u001b[0m \u001b[0;34m=\u001b[0m \u001b[0mparam_dict\u001b[0m\u001b[0;34m[\u001b[0m\u001b[0;34m\"Triangle Threshold Scaling\"\u001b[0m\u001b[0;34m]\u001b[0m\u001b[0;34m\u001b[0m\u001b[0;34m\u001b[0m\u001b[0m\n\u001b[0;32m---> 37\u001b[0;31m             \u001b[0mtriangle_max_threshold\u001b[0m \u001b[0;34m=\u001b[0m \u001b[0mparam_dict\u001b[0m\u001b[0;34m[\u001b[0m\u001b[0;34m'Triangle Max Threshold'\u001b[0m\u001b[0;34m]\u001b[0m\u001b[0;34m\u001b[0m\u001b[0;34m\u001b[0m\u001b[0m\n\u001b[0m\u001b[1;32m     38\u001b[0m             \u001b[0mtriangle_min_threshold\u001b[0m \u001b[0;34m=\u001b[0m \u001b[0mparam_dict\u001b[0m\u001b[0;34m[\u001b[0m\u001b[0;34m'Triangle Min Threshold'\u001b[0m\u001b[0;34m]\u001b[0m\u001b[0;34m\u001b[0m\u001b[0;34m\u001b[0m\u001b[0m\n\u001b[1;32m     39\u001b[0m             \u001b[0mtop_orientation\u001b[0m \u001b[0;34m=\u001b[0m \u001b[0mparam_dict\u001b[0m\u001b[0;34m[\u001b[0m\u001b[0;34m\"Orientation Detection Method\"\u001b[0m\u001b[0;34m]\u001b[0m\u001b[0;34m\u001b[0m\u001b[0;34m\u001b[0m\u001b[0m\n",
      "\u001b[0;31mKeyError\u001b[0m: 'Triangle Max Threshold'"
     ]
    }
   ],
   "source": [
<<<<<<< HEAD
    "kymoclust = tr.kymograph.kymograph_cluster(headpath=headpath,trenches_per_file=20,paramfile=True)"
=======
    "kymoclust = tr.kymograph.kymograph_cluster(\n",
    "    headpath=headpath, trenches_per_file=50, paramfile=True\n",
    ")"
>>>>>>> 2bdbe608
   ]
  },
  {
   "cell_type": "code",
   "execution_count": 24,
   "metadata": {},
   "outputs": [
    {
     "name": "stderr",
     "output_type": "stream",
     "text": [
      "/home/bj66/TrenchRipper/trenchripper/utils.py:91: UserWarning: Pandas doesn't allow columns to be created via a new attribute name - see https://pandas.pydata.org/pandas-docs/stable/indexing.html#attribute-access\n",
      "  df.metadata = store.get_storer(key).attrs.metadata\n",
      "/home/bj66/anaconda3/lib/python3.7/site-packages/bokeh/core/property/container.py:103: DeprecationWarning: Using or importing the ABCs from 'collections' instead of from 'collections.abc' is deprecated, and in 3.8 it will stop working\n",
      "  return (isinstance(value, (collections.Container, collections.Sized, collections.Iterable))\n"
     ]
    }
   ],
   "source": [
    "kymoclust.generate_kymographs(dask_controller, debug_mode=True)"
   ]
  },
  {
   "cell_type": "code",
   "execution_count": null,
   "metadata": {},
   "outputs": [],
   "source": [
    "kymoclust.post_process(dask_controller)"
   ]
  },
  {
   "cell_type": "markdown",
   "metadata": {},
   "source": [
    "#### Check kymograph statistics"
   ]
  },
  {
   "cell_type": "code",
   "execution_count": null,
   "metadata": {},
   "outputs": [],
   "source": [
    "kymoclust.kymo_report()"
   ]
  },
  {
   "cell_type": "markdown",
   "metadata": {},
   "source": [
    "#### Shutdown Dask"
   ]
  },
  {
   "cell_type": "code",
<<<<<<< HEAD
   "execution_count": 81,
   "metadata": {},
   "outputs": [
    {
     "name": "stderr",
     "output_type": "stream",
     "text": [
      "Worker tcp://10.120.16.192:49717 restart in Job 52359202. This can be due to memory issue.\n",
      "Worker tcp://10.120.17.13:50000 restart in Job 52359189. This can be due to memory issue.\n",
      "Worker tcp://10.120.16.192:53878 restart in Job 52359199. This can be due to memory issue.\n",
      "Worker tcp://10.120.17.13:43041 restart in Job 52359191. This can be due to memory issue.\n",
      "Worker tcp://10.120.16.192:36391 restart in Job 52359201. This can be due to memory issue.\n",
      "Worker tcp://10.120.17.13:38638 restart in Job 52359190. This can be due to memory issue.\n",
      "Worker tcp://10.120.16.192:47320 restart in Job 52359200. This can be due to memory issue.\n",
      "Worker tcp://10.120.16.191:60985 restart in Job 52359207. This can be due to memory issue.\n",
      "Worker tcp://10.120.16.191:50421 restart in Job 52359208. This can be due to memory issue.\n",
      "Worker tcp://10.120.16.191:56622 restart in Job 52359205. This can be due to memory issue.\n",
      "Worker tcp://10.120.16.191:56936 restart in Job 52359206. This can be due to memory issue.\n",
      "Worker tcp://10.120.16.191:51623 restart in Job 52359203. This can be due to memory issue.\n",
      "Worker tcp://10.120.17.14:46326 restart in Job 52359193. This can be due to memory issue.\n",
      "Worker tcp://10.120.17.14:55394 restart in Job 52359195. This can be due to memory issue.\n",
      "Worker tcp://10.120.17.14:56324 restart in Job 52359192. This can be due to memory issue.\n",
      "Worker tcp://10.120.17.14:58955 restart in Job 52359197. This can be due to memory issue.\n",
      "Worker tcp://10.120.17.14:53826 restart in Job 52359196. This can be due to memory issue.\n",
      "Worker tcp://10.120.17.16:43425 restart in Job 52359188. This can be due to memory issue.\n",
      "Worker tcp://10.120.16.193:60197 restart in Job 52359198. This can be due to memory issue.\n",
      "Worker tcp://10.120.16.191:53784 restart in Job 52359187. This can be due to memory issue.\n"
     ]
    }
   ],
=======
   "execution_count": 6,
   "metadata": {},
   "outputs": [],
>>>>>>> upstream/master
   "source": [
    "dask_controller.shutdown()"
   ]
  },
  {
   "cell_type": "markdown",
   "metadata": {
    "toc-hr-collapsed": false
   },
   "source": [
    "## Fluorescence Segmentation"
   ]
  },
  {
   "cell_type": "markdown",
   "metadata": {
    "toc-hr-collapsed": true
   },
   "source": [
    "### Test Parameters"
   ]
  },
  {
   "cell_type": "markdown",
   "metadata": {},
   "source": [
    "#### Initialize the interactive segmentation class\n",
    "\n",
    "As a first step, initialize the `tr.interactive.fluo_segmentation_interactive` class that will be handling all steps of generating a segmentation. \n",
    "\n",
    "You will need to specify the following `args` (in order):\n",
    "\n",
    "\n",
    "**Args**\n",
    "\n",
    "**headpath (string)** : Top level path being used for processing (same as the rest of the mother machine pipeline.)"
   ]
  },
  {
   "cell_type": "code",
   "execution_count": null,
   "metadata": {},
   "outputs": [],
   "source": [
    "matplotlib.rcParams['figure.figsize'] = [20, 10]\n",
    "interactive_segmentation = tr.interactive.fluo_segmentation_interactive(headpath)"
   ]
  },
  {
   "cell_type": "markdown",
   "metadata": {},
   "source": [
    "#### Choose channel to segment on"
   ]
  },
  {
   "cell_type": "code",
   "execution_count": null,
   "metadata": {},
   "outputs": [],
   "source": [
    "choose_channel = interactive(interactive_segmentation.choose_seg_channel, {\"manual\":True},seg_channel=Dropdown(options=interactive_segmentation.all_channels,\\\n",
    "                                                                                              value=interactive_segmentation.all_channels[0]));\n",
    "display(choose_channel)"
   ]
  },
  {
   "cell_type": "markdown",
   "metadata": {},
   "source": [
    "#### Import data\n",
    "\n",
    "Fill in \n",
    "\n",
    "You will need to tune the following `args` and `kwargs` (in order):\n",
    "\n",
    "**fov_idx (int)** :\n",
    "\n",
    "**n_trenches (int)** :\n",
    "\n",
    "**t_range (tuple)** :\n",
    "\n",
    "**t_subsample_step (int)** :"
   ]
  },
  {
   "cell_type": "code",
   "execution_count": null,
   "metadata": {},
   "outputs": [],
   "source": [
    "kymo_arr_int = interactive(interactive_segmentation.import_array, {\"manual\":True},\\\n",
    "                       n_trenches=IntText(value=1,description='Number of trenches:',disabled=False),\\\n",
    "                       t_range=IntRangeSlider(value=[interactive_segmentation.t_range[0],interactive_segmentation.t_range[1]-1],\\\n",
    "                        description='Time Range:',min=interactive_segmentation.t_range[0],max=interactive_segmentation.t_range[1]-1,step=1,disabled=False),\\\n",
    "                       t_subsample_step=IntSlider(value=1,description='Time Subsampling Step:', min=1, max=20, step=1),\\\n",
    "                       fig_size_y=IntSlider(value=9, description='Figure Size (Y Dimension):' , min=1, max=30, step=1),\\\n",
    "                       fig_size_x=IntSlider(value=6, description='Figure Size (X Dimension):', min=1, max=30, step=1),\\\n",
    "                          img_per_row=IntSlider(value=2, description='Images per Row:', min=1, max=30, step=1));\n",
    "display(kymo_arr_int)"
   ]
  },
  {
   "cell_type": "code",
   "execution_count": null,
   "metadata": {},
   "outputs": [],
   "source": [
    "kymo_arr = copy.copy(kymo_arr_int.result)"
   ]
  },
  {
   "cell_type": "markdown",
   "metadata": {},
   "source": [
    "#### Scale data\n",
    "\n",
    "Fill in \n",
    "\n",
    "You will need to tune the following `args` and `kwargs` (in order):\n",
    "\n",
    "**scale (bool)** : Whether to scale the kymograph in time.\n",
    "\n",
    "**scaling_percentile (int)** : Whole image intensity percentile to use to determine scaling constant. "
   ]
  },
  {
<<<<<<< HEAD
   "cell_type": "code",
   "execution_count": null,
   "metadata": {},
   "outputs": [],
   "source": [
    "scaled_list_int = interactive(interactive_segmentation.plot_scaled, {\"manual\":True},kymo_arr=fixed(kymo_arr),\\\n",
    "                          scale=Dropdown(options=[True,False],value=True,description='Scale Fluorescence?',disabled=False),\\\n",
    "                          scaling_percentile=IntSlider(value=90,description='Scaling Percentile:',min=0,max=100,step=1,disabled=False));\n",
    "display(scaled_list_int)"
   ]
  },
  {
   "cell_type": "code",
   "execution_count": null,
   "metadata": {},
   "outputs": [],
   "source": [
    "scaled_list = copy.copy(scaled_list_int.result)"
   ]
  },
  {
=======
>>>>>>> 2bdbe608
   "cell_type": "markdown",
   "metadata": {},
   "source": [
    "#### Apply Gaussian Filter\n",
    "\n",
    "Fill in \n",
    "\n",
    "You will need to tune the following `args` and `kwargs` (in order):\n",
    "\n",
    "**smooth_sigma (float)** : Standard deviation of gaussian kernel."
   ]
  },
  {
   "cell_type": "code",
   "execution_count": null,
   "metadata": {},
   "outputs": [],
   "source": [
<<<<<<< HEAD
    "proc_list_int = interactive(interactive_segmentation.plot_processed, {\"manual\":True},scaled_list=fixed(scaled_list),\\\n",
    "                          smooth_sigma=FloatSlider(value=0.75,description='Gaussian Kernel Sigma:',min=0.,max=3.,step=0.25,disabled=False));\n",
=======
    "proc_list_int = interactive(\n",
    "    interactive_segmentation.plot_processed,\n",
    "    {\"manual\": True},\n",
    "    kymo_arr=fixed(kymo_arr),\n",
    "    smooth_sigma=FloatSlider(\n",
    "        value=0.75,\n",
    "        description=\"Gaussian Kernel Sigma:\",\n",
    "        min=0.0,\n",
    "        max=3.0,\n",
    "        step=0.25,\n",
    "        disabled=False,\n",
    "    ),\n",
    "    bit_max=IntSlider(\n",
    "        value=1000,\n",
    "        description=\"8-bit Maximum:\",\n",
    "        min=0,\n",
    "        max=65535,\n",
    "        step=250,\n",
    "        disabled=False,\n",
    "    ),\n",
    "    scale=Dropdown(\n",
    "        options=[True, False],\n",
    "        value=True,\n",
    "        description=\"Scale Fluorescence?\",\n",
    "        disabled=False,\n",
    "    ),\n",
    "    scaling_percentile=IntSlider(\n",
    "        value=90,\n",
    "        description=\"Scaling Percentile:\",\n",
    "        min=0,\n",
    "        max=100,\n",
    "        step=1,\n",
    "        disabled=False,\n",
    "    ),\n",
    ")\n",
    "\n",
>>>>>>> 2bdbe608
    "display(proc_list_int)"
   ]
  },
  {
   "cell_type": "code",
   "execution_count": null,
   "metadata": {},
   "outputs": [],
   "source": [
    "proc_list = copy.copy(proc_list_int.result)\n",
    "eigval_list = interactive_segmentation.plot_eigval(proc_list)"
   ]
  },
  {
<<<<<<< HEAD
   "cell_type": "code",
   "execution_count": null,
   "metadata": {},
   "outputs": [],
   "source": [
    "from matplotlib import pyplot as plt\n",
    "\n",
    "plt.imshow(eigval_list[3]>125)"
   ]
  },
  {
=======
>>>>>>> 2bdbe608
   "cell_type": "markdown",
   "metadata": {},
   "source": [
    "#### Determine Cell Mask Envelope\n",
    "\n",
    "Fill in.\n",
    "\n",
    "You will need to tune the following `args` and `kwargs` (in order):\n",
    "\n",
    "**cell_mask_method (str)** : Thresholding method, can be a local or global Otsu threshold.\n",
    "\n",
    "**cell_otsu_scaling (float)** : Scaling factor applied to determined threshold.\n",
    "\n",
    "**local_otsu_r (int)** : Radius of thresholding kernel used in the local otsu thresholding."
   ]
  },
  {
   "cell_type": "code",
   "execution_count": null,
   "metadata": {},
   "outputs": [],
   "source": [
<<<<<<< HEAD
    "cell_mask_list_int = interactive(interactive_segmentation.plot_cell_mask, {\"manual\":True},proc_list=fixed(proc_list),\\\n",
    "                          cell_mask_method=Dropdown(options=['local','global'],value='local',description='Cell Mask Thresholding Method:',disabled=False),\\\n",
    "                          global_otsu_scaling=FloatSlider(value=0.95,description='Global Threshold Scaling:',min=0.,max=2.,step=0.01,disabled=False),\\\n",
    "                          cell_otsu_scaling=FloatSlider(value=0.95,description='Cell Threshold Scaling:',min=0.,max=2.,step=0.01,disabled=False),\\\n",
    "                          local_otsu_r=IntSlider(value=15,description='Local Otsu Radius:',min=0,max=30,step=1,disabled=False));\n",
=======
    "cell_mask_list_int = interactive(\n",
    "    interactive_segmentation.plot_cell_mask,\n",
    "    {\"manual\": True},\n",
    "    proc_list=fixed(proc_list),\n",
    "    cell_mask_method=Dropdown(\n",
    "        options=[\"local\", \"global\"],\n",
    "        value=\"local\",\n",
    "        description=\"Cell Mask Thresholding Method:\",\n",
    "        disabled=False,\n",
    "    ),\n",
    "    global_threshold=IntSlider(\n",
    "        value=50,\n",
    "        description=\"Global Threshold:\",\n",
    "        min=0,\n",
    "        max=255,\n",
    "        step=1,\n",
    "        disabled=False,\n",
    "    ),\n",
    "    cell_otsu_scaling=FloatSlider(\n",
    "        value=0.95,\n",
    "        description=\"Cell Threshold Scaling:\",\n",
    "        min=0.0,\n",
    "        max=2.0,\n",
    "        step=0.01,\n",
    "        disabled=False,\n",
    "    ),\n",
    "    local_otsu_r=IntSlider(\n",
    "        value=15,\n",
    "        description=\"Local Otsu Radius:\",\n",
    "        min=0,\n",
    "        max=30,\n",
    "        step=1,\n",
    "        disabled=False,\n",
    "    ),\n",
    ")\n",
>>>>>>> 2bdbe608
    "display(cell_mask_list_int)"
   ]
  },
  {
   "cell_type": "code",
   "execution_count": null,
   "metadata": {},
   "outputs": [],
   "source": [
    "cell_mask_list = copy.copy(cell_mask_list_int.result)"
   ]
  },
  {
   "cell_type": "markdown",
   "metadata": {},
   "source": [
    "#### Display Edge Mask at Threshold Value\n",
    "\n",
    "Fill in.\n",
    "\n",
    "You will need to tune the following `args` and `kwargs` (in order):\n",
    "\n",
    "**edge_threshold_scaling (float)** : Scaling factor applied to determined threshold."
   ]
  },
  {
   "cell_type": "code",
   "execution_count": null,
   "metadata": {},
   "outputs": [],
   "source": [
    "composite_mask_list_int = interactive(interactive_segmentation.plot_threshold_result, {\"manual\":True},eigval_list=fixed(eigval_list),cell_mask_list=fixed(cell_mask_list),\\\n",
    "                          edge_threshold_scaling=FloatSlider(value=1.,description='Edge Threshold Scaling',min=0.,max=2.,step=0.01,disabled=False),\\\n",
    "                          min_obj_size=IntSlider(value=30,description='Minimum Object Size:',min=0,max=100,step=2,disabled=False));\n",
    "display(composite_mask_list_int)"
   ]
  },
  {
   "cell_type": "markdown",
   "metadata": {},
   "source": [
    "#### Threshold Sampling and Convexity Calculation\n",
    "\n",
    "Fill in.\n",
    "\n",
    "You will need to tune the following `args` and `kwargs` (in order):\n",
    "\n",
    "**edge_threshold_scaling (float)** : Scaling factor applied to determined threshold.\n",
    "\n",
    "**threshold_step_perc (float)** : Threshold step size to be used for trying multiple thresholds.\n",
    "\n",
    "**threshold_perc_num_steps (int)** : Number of steps to use when generating multiple thresholds."
   ]
  },
  {
   "cell_type": "code",
   "execution_count": null,
   "metadata": {},
   "outputs": [],
   "source": [
    "conv_scores_list_int = interactive(interactive_segmentation.plot_scores, {\"manual\":True},eigval_list=fixed(eigval_list),cell_mask_list=fixed(cell_mask_list),\\\n",
    "                          edge_threshold_scaling=FloatSlider(value=0.9,description='Edge Threshold Scaling',min=0.,max=2.,step=0.01,disabled=False),\\\n",
    "                          threshold_step_perc=FloatSlider(value=0.05,description='Threshold Step Percent',min=0.,max=0.5,step=0.01,disabled=False),\\\n",
    "                          threshold_perc_num_steps=IntSlider(value=2,description='Number of Threshold Steps',min=0,max=5,step=1,disabled=False),\\\n",
    "                          min_obj_size=IntSlider(value=30,description='Minimum Object Size:',min=0,max=100,step=2,disabled=False));\n",
    "display(conv_scores_list_int)"
   ]
  },
  {
   "cell_type": "code",
   "execution_count": null,
   "metadata": {},
   "outputs": [],
   "source": [
    "conv_scores_list = copy.copy(conv_scores_list_int.result)"
   ]
  },
  {
   "cell_type": "markdown",
   "metadata": {},
   "source": [
    "#### Convexity Thresholding\n",
    "\n",
    "Fill in.\n",
    "\n",
    "You will need to tune the following `args` and `kwargs` (in order):\n",
    "\n",
    "**convex_threshold (float)** : Threshold to be used for convexity thresholding."
   ]
  },
  {
   "cell_type": "code",
   "execution_count": null,
   "metadata": {},
   "outputs": [],
   "source": [
    "final_mask_list_int = interactive(interactive_segmentation.plot_final_mask, {\"manual\":True},conv_scores_list=fixed(conv_scores_list),\\\n",
    "                          convex_threshold=FloatSlider(value=0.75,description='Convexity Threshold:',min=0.,max=1.,step=0.01,disabled=False));\n",
    "display(final_mask_list_int)"
   ]
  },
  {
   "cell_type": "code",
   "execution_count": null,
   "metadata": {},
   "outputs": [],
   "source": [
    "interactive_segmentation.process_results()"
   ]
  },
  {
   "cell_type": "code",
   "execution_count": null,
   "metadata": {},
   "outputs": [],
   "source": [
    "interactive_segmentation.write_param_file()"
   ]
  },
  {
   "cell_type": "markdown",
   "metadata": {
    "toc-hr-collapsed": true
   },
   "source": [
    "### Generate Segmentation"
   ]
  },
  {
   "cell_type": "markdown",
   "metadata": {},
   "source": [
    "#### Start Dask Workers"
   ]
  },
  {
   "cell_type": "code",
   "execution_count": null,
   "metadata": {},
   "outputs": [],
   "source": [
<<<<<<< HEAD
    "dask_controller = tr.cluster.dask_controller(walltime='01:00:00',local=False,n_workers=100,memory='500MB')\n",
=======
    "dask_controller = tr.cluster.dask_controller(\n",
    "    walltime=\"01:00:00\",\n",
    "    local=False,\n",
    "    n_workers=200,\n",
    "    memory=\"1GB\",\n",
    "    working_directory=headpath + \"/dask\",\n",
    ")\n",
>>>>>>> 2bdbe608
    "dask_controller.startdask()\n",
    "dask_controller.daskcluster.start_workers()"
   ]
  },
  {
   "cell_type": "code",
   "execution_count": null,
   "metadata": {},
   "outputs": [],
   "source": [
    "dask_controller.displaydashboard()"
   ]
  },
  {
   "cell_type": "code",
   "execution_count": null,
   "metadata": {},
   "outputs": [],
   "source": [
    "segment = tr.segment.fluo_segmentation_cluster(headpath,paramfile=True)"
   ]
  },
  {
   "cell_type": "code",
   "execution_count": null,
   "metadata": {},
   "outputs": [],
   "source": [
    "segment.dask_segment(dask_controller)"
   ]
  },
  {
   "cell_type": "markdown",
   "metadata": {},
   "source": [
    "#### Stop Dask Workers"
   ]
  },
  {
   "cell_type": "code",
   "execution_count": null,
   "metadata": {},
   "outputs": [],
   "source": [
    "dask_controller.shutdown()"
   ]
  },
  {
   "cell_type": "markdown",
   "metadata": {},
   "source": [
    "## Generate Region Properties"
   ]
  },
  {
   "cell_type": "code",
   "execution_count": null,
   "metadata": {},
   "outputs": [],
   "source": [
    "analyzer = tr.analysis.regionprops_extractor(\n",
    "    headpath, \"fluorsegmentation\", intensity_channel_list=[\"MCHERRY\"]\n",
    ")"
   ]
  },
  {
   "cell_type": "code",
   "execution_count": null,
   "metadata": {},
   "outputs": [],
   "source": [
    "analyzer.export_all_data()"
   ]
  },
  {
   "cell_type": "code",
   "execution_count": null,
   "metadata": {},
   "outputs": [],
   "source": [
    "import pandas as pd"
   ]
  },
  {
   "cell_type": "code",
   "execution_count": null,
   "metadata": {},
   "outputs": [],
   "source": [
    "dfout = pd.read_pickle(headpath + \"/analysis.pkl\")"
   ]
  },
  {
   "cell_type": "code",
   "execution_count": null,
   "metadata": {},
   "outputs": [],
   "source": [
    "dfout"
   ]
  },
  {
   "cell_type": "markdown",
   "metadata": {},
   "source": [
    "## Inspect Kymographs"
   ]
  },
  {
   "cell_type": "code",
   "execution_count": null,
   "metadata": {},
   "outputs": [],
   "source": [
    "%matplotlib widget\n",
    "\n",
    "kyview = tr.analysis.kymograph_viewer(headpath, \"MCHERRY\", \"fluorsegmentation\")"
   ]
  },
  {
   "cell_type": "code",
   "execution_count": null,
   "metadata": {},
   "outputs": [],
   "source": [
    "kyviewer = interactive(\n",
    "    kyview.inspect_trench,\n",
    "    {\"manual\": True},\n",
    "    file_idx=IntText(value=0, description=\"File Index:\", disabled=False),\n",
    "    trench_idx=IntText(value=0, description=\"Trench Index:\", disabled=False),\n",
    "    x_size=IntSlider(\n",
    "        value=20, description=\"X Size:\", min=0, max=50, step=1, disabled=False\n",
    "    ),\n",
    "    y_size=IntSlider(\n",
    "        value=6, description=\"Y Size:\", min=0, max=30, step=1, disabled=False\n",
    "    ),\n",
    ")\n",
    "display(kyviewer)"
   ]
  },
  {
   "cell_type": "code",
   "execution_count": null,
   "metadata": {},
   "outputs": [],
   "source": [
    "interact(\n",
    "    interactive_kymograph.view_image,\n",
    "    fov_idx=IntText(value=0, description=\"FOV number:\", disabled=False),\n",
    "    t=IntSlider(\n",
    "        value=0, min=0, max=timepoints_len - 1, step=1, continuous_update=False\n",
    "    ),\n",
    "    channel=Dropdown(\n",
    "        options=channels, value=channels[0], description=\"Channel:\", disabled=False\n",
    "    ),\n",
    "    invert=Dropdown(options=[True, False], value=False),\n",
    ")"
   ]
  },
  {
   "cell_type": "code",
   "execution_count": null,
   "metadata": {},
   "outputs": [],
   "source": []
  },
  {
   "cell_type": "markdown",
   "metadata": {
    "toc-hr-collapsed": true
   },
   "source": [
    "## Phase Segmentation Training"
   ]
  },
  {
   "cell_type": "markdown",
   "metadata": {
    "toc-hr-collapsed": true
   },
   "source": [
    "### Data Preparation"
   ]
  },
  {
   "cell_type": "code",
   "execution_count": null,
   "metadata": {},
   "outputs": [],
   "source": [
<<<<<<< HEAD
    "dataloader = tr.unet.UNet_Training_DataLoader(nndatapath=\"/n/scratch2/de64/nntest5\",experimentname=\"First NN\",trainpath=\"/n/scratch2/de64/2019-06-18_DE85_training_data\",\\\n",
    "                                      testpath=\"/n/scratch2/de64/2019-05-31_validation_data\",\\\n",
    "                                      valpath=\"/n/scratch2/de64/2019-05-31_validation_data\")"
=======
    "dataloader = tr.unet.UNet_Training_DataLoader(\n",
    "    nndatapath=\"/n/scratch2/de64/nntest7\",\n",
    "    experimentname=\"First NN\",\n",
    "    trainpath=\"/n/scratch2/de64/2019-06-18_DE85_training_data\",\n",
    "    testpath=\"/n/scratch2/de64/2019-05-31_validation_data\",\n",
    "    valpath=\"/n/scratch2/de64/2019-05-31_validation_data\",\n",
    ")"
   ]
  },
  {
   "cell_type": "code",
   "execution_count": null,
   "metadata": {},
   "outputs": [],
   "source": [
    "dataloader = tr.unet.UNet_Training_DataLoader(\n",
    "    nndatapath=\"/n/scratch2/de64/nntest8\",\n",
    "    experimentname=\"First NN\",\n",
    "    trainpath=\"/n/scratch2/de64/2019-05-31_validation_data\",\n",
    "    testpath=\"/n/scratch2/de64/2019-06-18_DE85_training_data\",\n",
    "    valpath=\"/n/scratch2/de64/2019-06-18_DE85_training_data\",\n",
    ")"
   ]
  },
  {
   "cell_type": "code",
   "execution_count": null,
   "metadata": {},
   "outputs": [],
   "source": [
    "dataloader = tr.unet.UNet_Training_DataLoader(\n",
    "    nndatapath=\"/n/scratch2/de64/nntest9\",\n",
    "    experimentname=\"First NN\",\n",
    "    trainpath=\"/n/scratch2/de64/2019-05-31_validation_data\",\n",
    "    testpath=\"/n/scratch2/de64/2019-06-18_DE85_training_data\",\n",
    "    valpath=\"/n/scratch2/de64/2019-06-18_DE85_training_data\",\n",
    ")"
   ]
  },
  {
   "cell_type": "code",
   "execution_count": null,
   "metadata": {},
   "outputs": [],
   "source": [
    "dataloader = tr.unet.UNet_Training_DataLoader(\n",
    "    nndatapath=\"/n/scratch2/de64/nntest10\",\n",
    "    experimentname=\"First NN\",\n",
    "    trainpath=\"/n/scratch2/de64/2019-06-18_DE85_training_data\",\n",
    "    testpath=\"/n/scratch2/de64/2019-05-31_validation_data\",\n",
    "    valpath=\"/n/scratch2/de64/2019-05-31_validation_data\",\n",
    ")"
>>>>>>> 2bdbe608
   ]
  },
  {
   "cell_type": "markdown",
   "metadata": {},
   "source": [
    "#### Training Set Selection"
   ]
  },
  {
   "cell_type": "code",
   "execution_count": null,
   "metadata": {},
   "outputs": [],
   "source": [
    "dataloader.inter_get_selection(dataloader.trainpath,\"train\")"
   ]
  },
  {
   "cell_type": "markdown",
   "metadata": {},
   "source": [
    "#### Test Set Selection"
   ]
  },
  {
   "cell_type": "code",
   "execution_count": null,
   "metadata": {},
   "outputs": [],
   "source": [
    "dataloader.inter_get_selection(dataloader.testpath,\"test\")"
   ]
  },
  {
   "cell_type": "markdown",
   "metadata": {},
   "source": [
    "#### Validation Set Selection"
   ]
  },
  {
   "cell_type": "code",
   "execution_count": null,
   "metadata": {},
   "outputs": [],
   "source": [
    "dataloader.inter_get_selection(dataloader.valpath,\"val\")"
   ]
  },
  {
   "cell_type": "markdown",
   "metadata": {},
   "source": [
    "#### Weightmap Parameters"
   ]
  },
  {
   "cell_type": "code",
   "execution_count": null,
   "metadata": {},
   "outputs": [],
   "source": [
    "dataloader.display_grid()"
   ]
  },
  {
   "cell_type": "code",
   "execution_count": null,
   "metadata": {},
   "outputs": [],
   "source": [
    "dataloader.get_grid_params()"
   ]
  },
  {
   "cell_type": "markdown",
   "metadata": {},
   "source": [
    "#### Export"
   ]
  },
  {
   "cell_type": "code",
   "execution_count": null,
   "metadata": {},
   "outputs": [],
   "source": [
    "dataloader.export_all_data(memory=\"6GB\")"
   ]
  },
  {
   "cell_type": "markdown",
   "metadata": {
    "toc-hr-collapsed": false
   },
   "source": [
    "### Hyperparameter (Grid) Search"
   ]
  },
  {
   "cell_type": "markdown",
   "metadata": {},
   "source": [
    "#### Set-up Search"
   ]
  },
  {
   "cell_type": "code",
   "execution_count": null,
   "metadata": {},
   "outputs": [],
   "source": [
<<<<<<< HEAD
    "grid = tr.unet.GridSearch(\"/n/scratch2/de64/nntest4\",numepochs=50)"
=======
    "grid = tr.unet.GridSearch(\"/n/scratch2/de64/nntest10\", numepochs=15)"
>>>>>>> 2bdbe608
   ]
  },
  {
   "cell_type": "code",
   "execution_count": null,
   "metadata": {},
   "outputs": [],
   "source": [
    "grid.display_grid()"
   ]
  },
  {
   "cell_type": "code",
   "execution_count": null,
   "metadata": {},
   "outputs": [],
   "source": [
    "grid.get_grid_params()"
   ]
  },
  {
   "cell_type": "markdown",
   "metadata": {},
   "source": [
    "#### Run Search"
   ]
  },
  {
   "cell_type": "code",
   "execution_count": null,
   "metadata": {},
   "outputs": [],
   "source": [
    "grid.run_grid_search(gres=\"gpu:teslaK80:1\")"
   ]
  },
  {
   "cell_type": "markdown",
   "metadata": {},
   "source": [
    "#### Evaluate Results"
   ]
  },
  {
   "cell_type": "code",
   "execution_count": null,
   "metadata": {},
   "outputs": [],
   "source": [
    "%matplotlib ipympl\n",
    "matplotlib.rcParams[\"figure.figsize\"] = [12, 8]\n",
    "\n",
    "import seaborn as sns\n",
    "\n",
    "sns.set()\n",
    "sns.set(font_scale=2)"
   ]
  },
  {
   "cell_type": "code",
   "execution_count": null,
   "metadata": {},
   "outputs": [],
   "source": [
    "vis = tr.unet.TrainingVisualizer(\n",
    "    \"/n/scratch2/de64/nntest10\", \"/n/groups/paulsson/Daniel/NNModels\"\n",
    ")"
   ]
  },
  {
   "cell_type": "code",
   "execution_count": null,
   "metadata": {},
   "outputs": [],
   "source": [
    "vis.inter_plot_loss(\"Val Loss\")\n",
    "vis.grid_widget.on(\"filter_changed\", vis.handle_filter_changed)"
   ]
  },
  {
   "cell_type": "code",
   "execution_count": null,
   "metadata": {},
   "outputs": [],
   "source": [
    "vis.grid_widget"
   ]
  },
  {
   "cell_type": "code",
   "execution_count": null,
   "metadata": {},
   "outputs": [],
   "source": [
    "vis.inter_df_columns()"
   ]
  },
  {
   "cell_type": "code",
   "execution_count": null,
   "metadata": {},
   "outputs": [],
   "source": [
    "vis.model_widget"
   ]
  },
  {
   "cell_type": "code",
   "execution_count": null,
   "metadata": {},
   "outputs": [],
   "source": [
    "import matplotlib\n",
    "from matplotlib import pyplot as plt\n",
    "\n",
    "%matplotlib inline\n",
    "\n",
    "plt.hist(vis.model_df[\"Val F1 Cell Scores\"][0], bins=50)\n",
    "plt.xlabel(\"F-Score\")\n",
    "plt.ylabel(\"Occurances\")\n",
    "plt.xticks(np.arange(0, 1.01, step=0.5))\n",
    "plt.draw()"
   ]
  },
  {
   "cell_type": "code",
   "execution_count": null,
   "metadata": {},
   "outputs": [],
   "source": [
    "headpath = \"/n/scratch2/de64/2019-07-08_bacillus_rodz_mut_expt_bmbm_ti4\"\n",
    "unetseg = tr.unet.UNet_Segmenter(\n",
    "    headpath, \"Phase\", \"/n/groups/paulsson/Daniel/NNModels\", min_obj_size=20\n",
    ")"
   ]
  },
  {
   "cell_type": "code",
   "execution_count": null,
   "metadata": {},
   "outputs": [],
   "source": [
    "choose_channel = interactive(\n",
    "    unetseg.choose_seg_channel,\n",
    "    {\"manual\": True},\n",
    "    seg_channel=Dropdown(options=unetseg.all_channels, value=unetseg.all_channels[0]),\n",
    ")\n",
    "display(choose_channel)"
   ]
  },
  {
   "cell_type": "code",
   "execution_count": null,
   "metadata": {},
   "outputs": [],
   "source": [
    "unetseg.inter_df_columns()"
   ]
  },
  {
   "cell_type": "code",
   "execution_count": null,
   "metadata": {},
   "outputs": [],
   "source": []
  },
  {
   "cell_type": "code",
   "execution_count": null,
   "metadata": {},
   "outputs": [],
   "source": [
    "import torch\n",
    "import numpy as np\n",
    "import h5py\n",
    "import trenchripper as tr\n",
    "from matplotlib import pyplot as plt"
   ]
  },
  {
   "cell_type": "code",
   "execution_count": null,
   "metadata": {},
   "outputs": [],
   "source": [
    "with h5py.File(\"/n/scratch2/de64/nntest7/test.hdf5\", \"r\") as infile:\n",
    "    img_arr = torch.Tensor(infile[\"img\"][535:550])\n",
    "    seg_arr = torch.Tensor(infile[\"seg\"][100:200:10])\n",
    "    weight_arr = infile[\"weight_(10.0, 4.0)\"][0:300:10]"
   ]
  },
  {
   "cell_type": "code",
   "execution_count": null,
   "metadata": {},
   "outputs": [],
   "source": [
    "testunet = tr.unet.UNet(1, 2, layers=3, hidden_size=32, dropout=0.0, withsoftmax=True)\n",
    "device = torch.device(\"cpu\")\n",
    "testunet.load_state_dict(\n",
    "    torch.load(\"/n/scratch2/de64/nntest7/models/0.pt\", map_location=device)\n",
    ")"
   ]
  },
  {
   "cell_type": "code",
   "execution_count": null,
   "metadata": {},
   "outputs": [],
   "source": [
    "y = testunet.forward(img_arr).detach().numpy()[:, 1]\n",
    "x = img_arr.detach().numpy().squeeze(1)"
   ]
  },
  {
   "cell_type": "code",
   "execution_count": null,
   "metadata": {},
   "outputs": [],
   "source": [
    "x.shape"
   ]
  },
  {
   "cell_type": "code",
   "execution_count": null,
   "metadata": {},
   "outputs": [],
   "source": [
    "plt.imshow(x[4])"
   ]
  },
  {
   "cell_type": "code",
   "execution_count": null,
   "metadata": {},
   "outputs": [],
   "source": [
    "plt.imshow(y[4])"
   ]
  },
  {
   "cell_type": "code",
   "execution_count": null,
   "metadata": {},
   "outputs": [],
   "source": [
    "img_kymo = tr.utils.kymo_handle()\n",
    "img_kymo.import_wrap(x)\n",
    "img = img_kymo.return_unwrap(padding=0)\n",
    "plt.imshow(img)"
   ]
  },
  {
   "cell_type": "code",
   "execution_count": null,
   "metadata": {},
   "outputs": [],
   "source": [
    "seg_kymo = tr.utils.kymo_handle()\n",
    "seg_kymo.import_wrap(y)\n",
    "seg = seg_kymo.return_unwrap(padding=0)\n",
    "plt.imshow(seg)"
   ]
  },
  {
   "cell_type": "code",
   "execution_count": null,
   "metadata": {},
   "outputs": [],
   "source": [
    "mask = seg > 0.6\n",
    "plt.imshow(mask)"
   ]
  },
  {
   "cell_type": "code",
   "execution_count": null,
   "metadata": {},
   "outputs": [],
   "source": [
    "import skimage as sk"
   ]
  },
  {
   "cell_type": "code",
   "execution_count": null,
   "metadata": {},
   "outputs": [],
   "source": [
    "filtered_mask = sk.morphology.remove_small_objects(mask, min_size=30)"
   ]
  },
  {
   "cell_type": "code",
   "execution_count": null,
   "metadata": {},
   "outputs": [],
   "source": [
    "plt.imshow(filtered_mask)"
   ]
  },
  {
   "cell_type": "markdown",
   "metadata": {
    "toc-hr-collapsed": true
   },
   "source": [
    "## Other"
   ]
  },
  {
   "cell_type": "markdown",
   "metadata": {},
   "source": [
    "#### Dask Utilities"
   ]
  },
  {
   "cell_type": "code",
   "execution_count": null,
   "metadata": {},
   "outputs": [],
   "source": [
    "dask_controller.shutdown()"
   ]
  },
  {
   "cell_type": "code",
   "execution_count": null,
   "metadata": {},
   "outputs": [],
   "source": [
    "dask_controller.retry_failed()"
   ]
  },
  {
   "cell_type": "code",
   "execution_count": null,
   "metadata": {},
   "outputs": [],
   "source": [
    "dask_controller.daskclient.restart()"
   ]
  },
  {
   "cell_type": "code",
   "execution_count": null,
   "metadata": {},
   "outputs": [],
   "source": [
    "dask_controller.retry_processing()"
   ]
  }
 ],
 "metadata": {
  "kernelspec": {
   "display_name": "Python 3",
   "language": "python",
   "name": "python3"
  },
  "language_info": {
   "codemirror_mode": {
    "name": "ipython",
    "version": 3
   },
   "file_extension": ".py",
   "mimetype": "text/x-python",
   "name": "python",
   "nbconvert_exporter": "python",
   "pygments_lexer": "ipython3",
   "version": "3.7.1"
  },
  "toc-showtags": false
 },
 "nbformat": 4,
 "nbformat_minor": 2
}<|MERGE_RESOLUTION|>--- conflicted
+++ resolved
@@ -18,16 +18,12 @@
   },
   {
    "cell_type": "code",
-   "execution_count": 1,
+   "execution_count": null,
    "metadata": {},
    "outputs": [],
    "source": [
     "import trenchripper as tr\n",
     "\n",
-<<<<<<< HEAD
-    "\n",
-    "from ipywidgets import interact, interactive, fixed, interact_manual, FloatSlider, IntSlider, Dropdown, IntText, SelectMultiple, IntRangeSlider\n",
-=======
     "from ipywidgets import (\n",
     "    interact,\n",
     "    interactive,\n",
@@ -41,19 +37,18 @@
     "    IntRangeSlider,\n",
     "    FloatRangeSlider,\n",
     ")\n",
->>>>>>> 2bdbe608
     "import ipywidgets as widgets\n",
     "import matplotlib\n",
     "import warnings\n",
     "import copy\n",
     "\n",
-    "matplotlib.rcParams['figure.figsize'] = [20, 10]\n",
-    "warnings.filterwarnings(action='once')"
-   ]
-  },
-  {
-   "cell_type": "code",
-   "execution_count": 2,
+    "matplotlib.rcParams[\"figure.figsize\"] = [20, 10]\n",
+    "warnings.filterwarnings(action=\"once\")"
+   ]
+  },
+  {
+   "cell_type": "code",
+   "execution_count": null,
    "metadata": {},
    "outputs": [],
    "source": [
@@ -62,19 +57,12 @@
   },
   {
    "cell_type": "code",
-   "execution_count": 3,
-   "metadata": {},
-   "outputs": [
-    {
-     "name": "stdout",
-     "output_type": "stream",
-     "text": [
-      "3.1.0\n"
-     ]
-    }
-   ],
+   "execution_count": null,
+   "metadata": {},
+   "outputs": [],
    "source": [
     "import nd2reader\n",
+    "\n",
     "dir(nd2reader)\n",
     "print(nd2reader.__version__)"
    ]
@@ -90,21 +78,12 @@
   },
   {
    "cell_type": "code",
-<<<<<<< HEAD
-   "execution_count": 4,
-=======
-   "execution_count": 2,
->>>>>>> upstream/master
-   "metadata": {},
-   "outputs": [],
-   "source": [
-<<<<<<< HEAD
-    "headpath = \"/n/scratch2/bj66/vibrio_analysis_evaluation\"\n",
-    "nd2file = \"/n/scratch2/bj66/vibrio_analysis_evaluation/Vibrio_30_MUX002.nd2\""
-=======
+   "execution_count": null,
+   "metadata": {},
+   "outputs": [],
+   "source": [
     "headpath = \"/n/scratch2/de64/2019-10-24_emanuele\"\n",
     "nd2file = \"/n/scratch2/de64/2019-10-24_emanuele/GLU_to_ACET_SWITCH---MERGE_NEW.nd2\""
->>>>>>> 2bdbe608
    ]
   },
   {
@@ -119,20 +98,12 @@
   {
    "cell_type": "code",
    "execution_count": null,
-   "metadata": {
-    "scrolled": true
-   },
-   "outputs": [],
-   "source": [
-<<<<<<< HEAD
-    "sourcedir = \"/n/files/SysBio/PAULSSON\\ LAB/Personal\\ Folders/Leoncini/DATA_Ti4/20190924--Vibrio30_MUX/test\"\n",
-    "targetdir = \"/n/scratch2/bj66/vibrio_analysis_evaluation\"\n",
-    "tr.cluster.transferjob(sourcedir,targetdir)"
-=======
+   "metadata": {},
+   "outputs": [],
+   "source": [
     "sourcedir = \"/n/files/SysBio/PAULSSON\\ LAB/Personal\\ Folders/Leoncini/DATA_Ti3/20180719--Glu_Acetate--Yvonne/GLU_to_ACET_SWITCH---MERGE_NEW.nd2\"\n",
     "targetdir = \"/n/scratch2/de64/2019-10-24_emanuele\"\n",
     "transferjob(sourcedir, targetdir)"
->>>>>>> 2bdbe608
    ]
   },
   {
@@ -153,22 +124,10 @@
   },
   {
    "cell_type": "code",
-   "execution_count": 5,
-   "metadata": {},
-   "outputs": [
-    {
-     "name": "stderr",
-     "output_type": "stream",
-     "text": [
-      "/home/bj66/anaconda3/lib/python3.7/site-packages/bokeh/plotting/helpers.py:3: DeprecationWarning: Using or importing the ABCs from 'collections' instead of from 'collections.abc' is deprecated, and in 3.8 it will stop working\n",
-      "  from collections import Iterable, OrderedDict, Sequence\n"
-     ]
-    }
-   ],
-   "source": [
-<<<<<<< HEAD
-    "dask_controller = tr.cluster.dask_controller(walltime='04:00:00',local=False,n_workers=40,memory='2GB')\n",
-=======
+   "execution_count": null,
+   "metadata": {},
+   "outputs": [],
+   "source": [
     "dask_controller = tr.cluster.dask_controller(\n",
     "    walltime=\"04:00:00\",\n",
     "    local=False,\n",
@@ -176,29 +135,15 @@
     "    memory=\"2GB\",\n",
     "    working_directory=headpath + \"/dask\",\n",
     ")\n",
->>>>>>> 2bdbe608
     "dask_controller.startdask()\n",
     "dask_controller.daskcluster.start_workers()"
    ]
   },
   {
    "cell_type": "code",
-   "execution_count": 6,
-   "metadata": {},
-   "outputs": [
-    {
-     "data": {
-      "text/html": [
-       "<a href=\"http://10.120.16.117:8787/status\">Dashboard</a>"
-      ],
-      "text/plain": [
-       "<IPython.core.display.HTML object>"
-      ]
-     },
-     "metadata": {},
-     "output_type": "display_data"
-    }
-   ],
+   "execution_count": null,
+   "metadata": {},
+   "outputs": [],
    "source": [
     "dask_controller.displaydashboard()"
    ]
@@ -212,76 +157,29 @@
   },
   {
    "cell_type": "code",
-   "execution_count": 7,
-   "metadata": {},
-   "outputs": [],
-   "source": [
-<<<<<<< HEAD
-    "hdf5_extractor = tr.ndextract.hdf5_fov_extractor(nd2file,headpath,tpts_per_file=25)"
-=======
+   "execution_count": null,
+   "metadata": {},
+   "outputs": [],
+   "source": [
     "hdf5_extractor = tr.ndextract.hdf5_fov_extractor(\n",
     "    nd2file, headpath, tpts_per_file=50, ignore_fovmetadata=True\n",
     ")"
->>>>>>> 2bdbe608
-   ]
-  },
-  {
-   "cell_type": "code",
-   "execution_count": 8,
-   "metadata": {},
-   "outputs": [
-    {
-     "data": {
-      "application/vnd.jupyter.widget-view+json": {
-       "model_id": "cf1ecdd1dc2547028227e2e47e97746c",
-       "version_major": 2,
-       "version_minor": 0
-      },
-      "text/plain": [
-       "interactive(children=(Textarea(value='', description='Organism:', placeholder='Organism imaged in this experim…"
-      ]
-     },
-     "metadata": {},
-     "output_type": "display_data"
-    }
-   ],
+   ]
+  },
+  {
+   "cell_type": "code",
+   "execution_count": null,
+   "metadata": {},
+   "outputs": [],
    "source": [
     "hdf5_extractor.inter_get_notes()"
    ]
   },
   {
    "cell_type": "code",
-   "execution_count": 9,
-   "metadata": {},
-   "outputs": [
-    {
-     "name": "stderr",
-     "output_type": "stream",
-     "text": [
-      "/home/bj66/anaconda3/lib/python3.7/site-packages/nd2reader/common_raw_metadata.py:94: RuntimeWarning: Reported average frame interval (56018.0 ms) doesn't match the set interval (60000.0 ms). Using the average now.\n",
-      "  warnings.warn(message % (avg_interval, interval), RuntimeWarning)\n",
-      "/home/bj66/anaconda3/lib/python3.7/importlib/_bootstrap.py:219: ImportWarning: can't resolve package from __spec__ or __package__, falling back on __name__ and __path__\n",
-      "  return f(*args, **kwds)\n"
-     ]
-    },
-    {
-     "name": "stdout",
-     "output_type": "stream",
-     "text": [
-      "{'height': 1788, 'width': 2048, 'date': datetime.datetime(2019, 9, 24, 17, 13, 21), 'fields_of_view': [0, 1, 2, 3, 4, 5, 6, 7, 8, 9, 10, 11, 12, 13, 14, 15, 16, 17, 18, 19, 20, 21, 22, 23, 24, 25, 26, 27, 28, 29, 30, 31, 32, 33, 34, 35, 36, 37, 38, 39, 40, 41, 42, 43, 44, 45, 46, 47, 48, 49, 50, 51, 52, 53, 54, 55, 56, 57, 58, 59, 60, 61, 62, 63, 64, 65, 66, 67, 68, 69, 70, 71, 72, 73], 'frames': [0, 1, 2, 3, 4, 5, 6, 7, 8, 9, 10, 11, 12, 13, 14], 'z_levels': [], 'total_images_per_channel': 1110, 'channels': ['Phase'], 'pixel_microns': 0.065, 'num_frames': 15, 'experiment': {'description': 'Vibrio_30_MUX', 'loops': [{'start': 0, 'duration': -1.0, 'stimulation': False, 'sampling_interval': 56017.95771428517}]}, 'num_fovs': 74, 'settings': {'Phase': {'camera_name': 'Andor Zyla VSC-04365', 'obj_settings': {'wsObjectiveName': 'Plan Fluor 100x Oil Ph3 ADH', 'dObjectiveMag': 100.0, 'dObjectiveNA': 1.3, 'dRefractIndex': 1.515}, 'Camera_Type': 'Andor_Zyla', 'Binning': '1x1', 'Exposure': '50_ms', 'Readout_Mode': 'Rolling_shutter_at_16-bit', 'Readout_Rate': '200_MHz_', 'Conversion_Gain': 'Dual_Gain_1/4', 'Spurious_Noise_Filter': 'on', 'Sensor_Mode': 'Normal', 'Trigger_Mode': 'Internal', 'Temperature': '-0.4°C'}}}\n"
-     ]
-    },
-    {
-     "name": "stderr",
-     "output_type": "stream",
-     "text": [
-      "/home/bj66/anaconda3/lib/python3.7/site-packages/tables/path.py:118: NaturalNameWarning: object name is a Python keyword: 'global'; you will not be able to use natural naming to access this object; using ``getattr()`` will still work, though\n",
-      "  % (name, _warnInfo), NaturalNameWarning)\n",
-      "/home/bj66/TrenchRipper/trenchripper/utils.py:91: UserWarning: Pandas doesn't allow columns to be created via a new attribute name - see https://pandas.pydata.org/pandas-docs/stable/indexing.html#attribute-access\n",
-      "  df.metadata = store.get_storer(key).attrs.metadata\n"
-     ]
-    }
-   ],
+   "execution_count": null,
+   "metadata": {},
+   "outputs": [],
    "source": [
     "hdf5_extractor.extract(dask_controller)"
    ]
@@ -295,58 +193,9 @@
   },
   {
    "cell_type": "code",
-   "execution_count": 10,
-   "metadata": {},
-   "outputs": [
-    {
-     "name": "stderr",
-     "output_type": "stream",
-     "text": [
-      "Worker tcp://10.120.16.179:60960 restart in Job 52352597. This can be due to memory issue.\n",
-      "Worker tcp://10.120.16.179:56984 restart in Job 52352596. This can be due to memory issue.\n",
-      "Worker tcp://10.120.16.179:42002 restart in Job 52352554. This can be due to memory issue.\n",
-      "Worker tcp://10.120.17.12:46018 restart in Job 52352564. This can be due to memory issue.\n",
-      "Worker tcp://10.120.17.12:45818 restart in Job 52352565. This can be due to memory issue.\n",
-      "Worker tcp://10.120.17.12:55851 restart in Job 52352563. This can be due to memory issue.\n",
-      "Worker tcp://10.120.16.181:37246 restart in Job 52352589. This can be due to memory issue.\n",
-      "Worker tcp://10.120.16.180:36471 restart in Job 52352591. This can be due to memory issue.\n",
-      "Worker tcp://10.120.16.180:48799 restart in Job 52352592. This can be due to memory issue.\n",
-      "Worker tcp://10.120.16.180:51283 restart in Job 52352556. This can be due to memory issue.\n",
-      "Worker tcp://10.120.16.180:56880 restart in Job 52352555. This can be due to memory issue.\n",
-      "Worker tcp://10.120.16.180:50531 restart in Job 52352595. This can be due to memory issue.\n",
-      "Worker tcp://10.120.16.180:52372 restart in Job 52352590. This can be due to memory issue.\n",
-      "Worker tcp://10.120.16.180:37324 restart in Job 52352557. This can be due to memory issue.\n",
-      "Worker tcp://10.120.16.180:40853 restart in Job 52352593. This can be due to memory issue.\n",
-      "Worker tcp://10.120.16.180:52514 restart in Job 52352594. This can be due to memory issue.\n",
-      "Worker tcp://10.120.17.141:60345 restart in Job 52352569. This can be due to memory issue.\n",
-      "Worker tcp://10.120.16.107:43827 restart in Job 52352567. This can be due to memory issue.\n",
-      "Worker tcp://10.120.16.146:43323 restart in Job 52352568. This can be due to memory issue.\n",
-      "Worker tcp://10.120.16.53:52950 restart in Job 52352572. This can be due to memory issue.\n",
-      "Worker tcp://10.120.16.118:42658 restart in Job 52352573. This can be due to memory issue.\n",
-      "Worker tcp://10.120.16.187:50475 restart in Job 52352559. This can be due to memory issue.\n",
-      "Worker tcp://10.120.16.97:58694 restart in Job 52352583. This can be due to memory issue.\n",
-      "Worker tcp://10.120.17.60:52178 restart in Job 52352585. This can be due to memory issue.\n",
-      "Worker tcp://10.120.16.184:40236 restart in Job 52352588. This can be due to memory issue.\n",
-      "Worker tcp://10.120.16.49:40524 restart in Job 52352582. This can be due to memory issue.\n",
-      "Worker tcp://10.120.16.185:58035 restart in Job 52352558. This can be due to memory issue.\n",
-      "Worker tcp://10.120.16.185:57339 restart in Job 52352576. This can be due to memory issue.\n",
-      "Worker tcp://10.120.16.191:55760 restart in Job 52352579. This can be due to memory issue.\n",
-      "Worker tcp://10.120.16.191:41618 restart in Job 52352580. This can be due to memory issue.\n",
-      "Worker tcp://10.120.16.191:56947 restart in Job 52352578. This can be due to memory issue.\n",
-      "Worker tcp://10.120.17.13:41275 restart in Job 52352561. This can be due to memory issue.\n",
-      "Worker tcp://10.120.17.13:38158 restart in Job 52352560. This can be due to memory issue.\n",
-      "Worker tcp://10.120.16.115:60245 restart in Job 52352584. This can be due to memory issue.\n",
-      "Worker tcp://10.120.16.41:55451 restart in Job 52352581. This can be due to memory issue.\n",
-      "Worker tcp://10.120.16.79:49637 restart in Job 52352566. This can be due to memory issue.\n",
-      "Worker tcp://10.120.17.65:48892 restart in Job 52352587. This can be due to memory issue.\n",
-      "Worker tcp://10.120.16.124:55289 restart in Job 52352574. This can be due to memory issue.\n",
-      "Worker tcp://10.120.16.124:57575 restart in Job 52352575. This can be due to memory issue.\n",
-      "distributed.scheduler - ERROR - Not all workers responded positively: ['OK', 'OK', 'OK', 'OK', 'OK', 'OK', 'OK', 'OK', 'OK', 'OK', 'OK', 'OK', 'OK', 'OK', 'OK', 'OK', 'OK', 'OK', 'OK', 'OK', 'OK', 'OK', 'OK', 'OK', 'OK', 'OK', 'OK', 'OK', 'OK', 'OK', 'timed out', 'OK', 'OK', 'OK', 'OK', 'OK', 'OK', 'OK', 'OK', 'OK']\n",
-      "NoneType: None\n",
-      "Worker tcp://10.120.16.94:43854 restart in Job 52352570. This can be due to memory issue.\n"
-     ]
-    }
-   ],
+   "execution_count": null,
+   "metadata": {},
+   "outputs": [],
    "source": [
     "dask_controller.shutdown()"
    ]
@@ -401,70 +250,21 @@
   },
   {
    "cell_type": "code",
-<<<<<<< HEAD
-   "execution_count": 5,
-=======
-   "execution_count": 3,
->>>>>>> upstream/master
-   "metadata": {},
-   "outputs": [
-    {
-     "name": "stderr",
-     "output_type": "stream",
-     "text": [
-<<<<<<< HEAD
-      "/home/bj66/anaconda3/lib/python3.7/importlib/_bootstrap.py:219: ImportWarning: can't resolve package from __spec__ or __package__, falling back on __name__ and __path__\n",
-      "  return f(*args, **kwds)\n",
-      "/home/bj66/TrenchRipper/trenchripper/utils.py:91: UserWarning: Pandas doesn't allow columns to be created via a new attribute name - see https://pandas.pydata.org/pandas-docs/stable/indexing.html#attribute-access\n",
-=======
-      "/home/de64/anaconda3/lib/python3.7/importlib/_bootstrap.py:219: ImportWarning: can't resolve package from __spec__ or __package__, falling back on __name__ and __path__\n",
-      "  return f(*args, **kwds)\n",
-      "/home/de64/TrenchRipper/trenchripper/utils.py:91: UserWarning: Pandas doesn't allow columns to be created via a new attribute name - see https://pandas.pydata.org/pandas-docs/stable/indexing.html#attribute-access\n",
->>>>>>> upstream/master
-      "  df.metadata = store.get_storer(key).attrs.metadata\n"
-     ]
-    }
-   ],
-   "source": [
-    "matplotlib.rcParams['figure.figsize'] = [20, 10]\n",
+   "execution_count": null,
+   "metadata": {},
+   "outputs": [],
+   "source": [
+    "matplotlib.rcParams[\"figure.figsize\"] = [20, 10]\n",
     "interactive_kymograph = tr.interactive.kymograph_interactive(headpath)\n",
-    "channels,fov_list,timepoints_len = interactive_kymograph.get_image_params()"
-   ]
-  },
-  {
-   "cell_type": "code",
-<<<<<<< HEAD
-   "execution_count": 6,
-=======
-   "execution_count": 4,
->>>>>>> upstream/master
-   "metadata": {},
-   "outputs": [
-    {
-     "data": {
-      "application/vnd.jupyter.widget-view+json": {
-<<<<<<< HEAD
-       "model_id": "c18da2945a0146918f882c337ca073e1",
-=======
-       "model_id": "3d7269110d464c258aa01ff84c385a45",
->>>>>>> upstream/master
-       "version_major": 2,
-       "version_minor": 0
-      },
-      "text/plain": [
-       "interactive(children=(IntText(value=0, description='FOV number:'), IntSlider(value=0, continuous_update=False,…"
-      ]
-     },
-     "metadata": {},
-     "output_type": "display_data"
-    }
-   ],
-   "source": [
-<<<<<<< HEAD
-    "interact(interactive_kymograph.view_image,fov_idx=IntText(value=0,description='FOV number:',disabled=False),\\\n",
-    "         t=IntSlider(value=0, min=0, max=timepoints_len-1, step=1,continuous_update=False),\n",
-    "        channel=Dropdown(options=channels,value=channels[0],description='Channel:',disabled=False));"
-=======
+    "channels, fov_list, timepoints_len = interactive_kymograph.get_image_params()"
+   ]
+  },
+  {
+   "cell_type": "code",
+   "execution_count": null,
+   "metadata": {},
+   "outputs": [],
+   "source": [
     "interact(\n",
     "    interactive_kymograph.view_image,\n",
     "    fov_idx=IntText(value=0, description=\"FOV number:\", disabled=False),\n",
@@ -476,54 +276,21 @@
     "    ),\n",
     "    invert=Dropdown(options=[True, False], value=False),\n",
     ")"
->>>>>>> 2bdbe608
-   ]
-  },
-  {
-   "cell_type": "markdown",
-   "metadata": {},
-   "source": [
-<<<<<<< HEAD
+   ]
+  },
+  {
+   "cell_type": "markdown",
+   "metadata": {},
+   "source": [
     "<i> Could this be made more robust? E.g. edge detection </i>"
    ]
   },
   {
    "cell_type": "code",
-<<<<<<< HEAD
-   "execution_count": 7,
-=======
-   "execution_count": 5,
->>>>>>> upstream/master
-   "metadata": {},
-   "outputs": [
-    {
-     "data": {
-      "application/vnd.jupyter.widget-view+json": {
-<<<<<<< HEAD
-       "model_id": "58de0f452cce4cb99eac50062beaa9c3",
-=======
-       "model_id": "58df52f879f84480aadc36f5cff543dc",
->>>>>>> upstream/master
-       "version_major": 2,
-       "version_minor": 0
-      },
-      "text/plain": [
-<<<<<<< HEAD
-       "interactive(children=(Dropdown(description='seg_channel', options=('Phase',), value='Phase'), SelectMultiple(d…"
-=======
-       "interactive(children=(Dropdown(description='seg_channel', options=('Phase', 'GFP'), value='Phase'), SelectMult…"
->>>>>>> upstream/master
-      ]
-     },
-     "metadata": {},
-     "output_type": "display_data"
-    }
-   ],
-   "source": [
-    "import_hdf5 = interactive(interactive_kymograph.import_hdf5_files, {\"manual\":True},all_channels=fixed(channels),seg_channel=Dropdown(options=channels,value=channels[0]),\\\n",
-    "                          fov_list=SelectMultiple(options=fov_list),t_range=IntRangeSlider(value=[0, timepoints_len-1],min=0,max=timepoints_len-1,step=1,disabled=False,continuous_update=False),\\\n",
-    "                          t_subsample_step=IntSlider(value=10, min=0, max=200, step=1));\n",
-=======
+   "execution_count": null,
+   "metadata": {},
+   "outputs": [],
+   "source": [
     "import_hdf5 = interactive(\n",
     "    interactive_kymograph.import_hdf5_files,\n",
     "    {\"manual\": True},\n",
@@ -541,17 +308,12 @@
     "    ),\n",
     "    t_subsample_step=IntSlider(value=10, min=0, max=200, step=1),\n",
     ")\n",
->>>>>>> 2bdbe608
     "display(import_hdf5)"
    ]
   },
   {
    "cell_type": "code",
-<<<<<<< HEAD
-   "execution_count": 9,
-=======
-   "execution_count": 6,
->>>>>>> upstream/master
+   "execution_count": null,
    "metadata": {},
    "outputs": [],
    "source": [
@@ -586,41 +348,6 @@
   },
   {
    "cell_type": "code",
-<<<<<<< HEAD
-<<<<<<< HEAD
-   "execution_count": 10,
-=======
-   "execution_count": 7,
->>>>>>> upstream/master
-   "metadata": {},
-   "outputs": [
-    {
-     "data": {
-      "application/vnd.jupyter.widget-view+json": {
-<<<<<<< HEAD
-       "model_id": "0f6546a048ba41e593fd4c3b32b25942",
-=======
-       "model_id": "07912fc18ccc468a997860378df9b5a2",
->>>>>>> upstream/master
-       "version_major": 2,
-       "version_minor": 0
-      },
-      "text/plain": [
-       "interactive(children=(IntSlider(value=100, description='y_percentile'), IntSlider(value=17, description='smoot…"
-      ]
-     },
-     "metadata": {},
-     "output_type": "display_data"
-    }
-   ],
-   "source": [
-    "matplotlib.rcParams['figure.figsize'] = [20, 10]\n",
-    "\n",
-    "row_detection = interactive(interactive_kymograph.preview_y_precentiles, {\"manual\":True},imported_array_list=fixed(imported_array_list),y_percentile=IntSlider(value=100, min=0, max=100, step=1),\\\n",
-    "         smoothing_kernel_y_dim_0=IntSlider(value=17, min=1, max=200, step=2),triangle_nbins=IntSlider(value=50, min=10, max=300, step=10),\\\n",
-    "                triangle_scaling=FloatSlider(value=3.5, min=0., max=4., step=0.05),\\\n",
-    "            triangle_threshold_bounds=IntRangeSlider(value=[0, 5000],min=0,max=5000,step=50,disabled=False,continuous_update=False))\n",
-=======
    "execution_count": null,
    "metadata": {},
    "outputs": [],
@@ -644,7 +371,6 @@
     "        continuous_update=False,\n",
     "    ),\n",
     ")\n",
->>>>>>> 2bdbe608
     "display(row_detection)"
    ]
   },
@@ -659,11 +385,7 @@
   },
   {
    "cell_type": "code",
-<<<<<<< HEAD
-   "execution_count": 11,
-=======
-   "execution_count": 8,
->>>>>>> upstream/master
+   "execution_count": null,
    "metadata": {},
    "outputs": [],
    "source": [
@@ -672,20 +394,9 @@
   },
   {
    "cell_type": "code",
-   "execution_count": 32,
-   "metadata": {},
-   "outputs": [
-    {
-     "data": {
-      "text/plain": [
-       "(1788, 2)"
-      ]
-     },
-     "execution_count": 32,
-     "metadata": {},
-     "output_type": "execute_result"
-    }
-   ],
+   "execution_count": null,
+   "metadata": {},
+   "outputs": [],
    "source": [
     "y_percentiles_smoothed_list[0].shape"
    ]
@@ -719,43 +430,31 @@
   },
   {
    "cell_type": "code",
-<<<<<<< HEAD
-   "execution_count": 12,
-=======
-   "execution_count": 9,
->>>>>>> upstream/master
-   "metadata": {},
-   "outputs": [
-    {
-     "data": {
-      "application/vnd.jupyter.widget-view+json": {
-<<<<<<< HEAD
-       "model_id": "88566731270e4a65862b597fe3668d92",
-=======
-       "model_id": "89a921897d114150b766110353c02e9c",
->>>>>>> upstream/master
-       "version_major": 2,
-       "version_minor": 0
-      },
-      "text/plain": [
-       "interactive(children=(IntSlider(value=50, description='y_min_edge_dist', max=200, min=10, step=10), IntSlider(…"
-      ]
-     },
-     "metadata": {},
-     "output_type": "display_data"
-    }
-   ],
-   "source": [
-    "matplotlib.rcParams['figure.figsize'] = [20, 10]\n",
-    "y_cropping = interactive(interactive_kymograph.preview_y_crop,{\"manual\":True},y_percentiles_smoothed_list=fixed(y_percentiles_smoothed_list),\\\n",
-    "                imported_array_list=fixed(imported_array_list),\\\n",
-    "                y_min_edge_dist=IntSlider(value=50, min=10, max=200, step=10),\\\n",
-    "                padding_y=IntSlider(value=20, min=0, max=100, step=1),\\\n",
-    "                trench_len_y=IntText(value=270, description=\"Trench Length (y)\"),\n",
-    "               vertical_spacing=FloatSlider(value=0.9, min=0., max=2., step=0.01),\\\n",
-    "                expected_num_rows=IntText(value=2,description='Number of Rows:',disabled=False),\\\n",
-    "               orientation_detection=Dropdown(options=[0, 1, 'phase'],value=0,description='Orientation:',disabled=False),\n",
-    "                orientation_on_fail=Dropdown(options=[None,0, 1],value=0,description='Orientation when < expected rows:',disabled=False))\n",
+   "execution_count": null,
+   "metadata": {},
+   "outputs": [],
+   "source": [
+    "matplotlib.rcParams[\"figure.figsize\"] = [20, 10]\n",
+    "y_cropping = interactive(\n",
+    "    interactive_kymograph.preview_y_crop,\n",
+    "    {\"manual\": True},\n",
+    "    y_percentiles_smoothed_list=fixed(y_percentiles_smoothed_list),\n",
+    "    imported_array_list=fixed(imported_array_list),\n",
+    "    y_min_edge_dist=IntSlider(value=50, min=10, max=200, step=10),\n",
+    "    padding_y=IntSlider(value=20, min=0, max=100, step=1),\n",
+    "    trench_len_y=IntText(value=270, description=\"Trench Length (y)\"),\n",
+    "    vertical_spacing=FloatSlider(value=0.9, min=0.0, max=2.0, step=0.01),\n",
+    "    expected_num_rows=IntText(value=2, description=\"Number of Rows:\", disabled=False),\n",
+    "    orientation_detection=Dropdown(\n",
+    "        options=[0, 1, \"phase\"], value=0, description=\"Orientation:\", disabled=False\n",
+    "    ),\n",
+    "    orientation_on_fail=Dropdown(\n",
+    "        options=[None, 0, 1],\n",
+    "        value=0,\n",
+    "        description=\"Orientation when < expected rows:\",\n",
+    "        disabled=False,\n",
+    "    ),\n",
+    ")\n",
     "display(y_cropping)"
    ]
   },
@@ -770,11 +469,7 @@
   },
   {
    "cell_type": "code",
-<<<<<<< HEAD
-   "execution_count": 13,
-=======
-   "execution_count": 10,
->>>>>>> upstream/master
+   "execution_count": null,
    "metadata": {},
    "outputs": [],
    "source": [
@@ -814,41 +509,22 @@
   },
   {
    "cell_type": "code",
-<<<<<<< HEAD
-   "execution_count": 14,
-=======
-   "execution_count": 11,
->>>>>>> upstream/master
-   "metadata": {},
-   "outputs": [
-    {
-     "data": {
-      "application/vnd.jupyter.widget-view+json": {
-<<<<<<< HEAD
-       "model_id": "0bf926d88e9444e3ac8d1b6b76710edd",
-=======
-       "model_id": "7212ded70e664f538b856bd1e17bd678",
->>>>>>> upstream/master
-       "version_major": 2,
-       "version_minor": 0
-      },
-      "text/plain": [
-<<<<<<< HEAD
-       "interactive(children=(IntSlider(value=0, description='t', max=1), IntSlider(value=85, description='x_percentil…"
-=======
-       "interactive(children=(IntSlider(value=0, description='t', max=4), IntSlider(value=85, description='x_percentil…"
->>>>>>> upstream/master
-      ]
-     },
-     "metadata": {},
-     "output_type": "display_data"
-    }
-   ],
-   "source": [
-    "trench_detection = interactive(interactive_kymograph.preview_x_percentiles, {\"manual\":True}, cropped_in_y_list=fixed(cropped_in_y_list),t=IntSlider(value=0, min=0, max=cropped_in_y_list[0].shape[4]-1, step=1),\\\n",
-    "                x_percentile=IntSlider(value=85, min=50, max=100, step=1),background_kernel_x=IntSlider(value=21, min=1, max=601, step=20), smoothing_kernel_x=IntSlider(value=9, min=1, max=31, step=2),\\\n",
-    "               otsu_nbins=IntSlider(value=50, min=10, max=200, step=10),otsu_scaling=FloatSlider(value=0.25, min=0., max=2., step=0.01),\\\n",
-    "               vertical_spacing=FloatSlider(value=0.9, min=0., max=2., step=0.01));\n",
+   "execution_count": null,
+   "metadata": {},
+   "outputs": [],
+   "source": [
+    "trench_detection = interactive(\n",
+    "    interactive_kymograph.preview_x_percentiles,\n",
+    "    {\"manual\": True},\n",
+    "    cropped_in_y_list=fixed(cropped_in_y_list),\n",
+    "    t=IntSlider(value=0, min=0, max=cropped_in_y_list[0].shape[4] - 1, step=1),\n",
+    "    x_percentile=IntSlider(value=85, min=50, max=100, step=1),\n",
+    "    background_kernel_x=IntSlider(value=21, min=1, max=601, step=20),\n",
+    "    smoothing_kernel_x=IntSlider(value=9, min=1, max=31, step=2),\n",
+    "    otsu_nbins=IntSlider(value=50, min=10, max=200, step=10),\n",
+    "    otsu_scaling=FloatSlider(value=0.25, min=0.0, max=2.0, step=0.01),\n",
+    "    vertical_spacing=FloatSlider(value=0.9, min=0.0, max=2.0, step=0.01),\n",
+    ")\n",
     "display(trench_detection)"
    ]
   },
@@ -863,7 +539,7 @@
   },
   {
    "cell_type": "code",
-   "execution_count": 15,
+   "execution_count": null,
    "metadata": {},
    "outputs": [],
    "source": [
@@ -900,27 +576,16 @@
   },
   {
    "cell_type": "code",
-   "execution_count": 16,
-   "metadata": {},
-   "outputs": [
-    {
-     "data": {
-      "application/vnd.jupyter.widget-view+json": {
-       "model_id": "bfbd8bee892b480d975e7374d5d47eb9",
-       "version_major": 2,
-       "version_minor": 0
-      },
-      "text/plain": [
-       "interactive(children=(FloatSlider(value=0.8, description='vertical_spacing', max=2.0, step=0.01), Button(descr…"
-      ]
-     },
-     "metadata": {},
-     "output_type": "display_data"
-    }
-   ],
-   "source": [
-    "midpoint_drift = interactive(interactive_kymograph.preview_midpoints,{\"manual\":True},smoothed_x_percentiles_list=fixed(smoothed_x_percentiles_list),\\\n",
-    "               vertical_spacing=FloatSlider(value=0.8, min=0., max=2., step=0.01));\n",
+   "execution_count": null,
+   "metadata": {},
+   "outputs": [],
+   "source": [
+    "midpoint_drift = interactive(\n",
+    "    interactive_kymograph.preview_midpoints,\n",
+    "    {\"manual\": True},\n",
+    "    smoothed_x_percentiles_list=fixed(smoothed_x_percentiles_list),\n",
+    "    vertical_spacing=FloatSlider(value=0.8, min=0.0, max=2.0, step=0.01),\n",
+    ")\n",
     "display(midpoint_drift)"
    ]
   },
@@ -935,11 +600,11 @@
   },
   {
    "cell_type": "code",
-   "execution_count": 17,
-   "metadata": {},
-   "outputs": [],
-   "source": [
-    "all_midpoints_list,x_drift_list = midpoint_drift.result"
+   "execution_count": null,
+   "metadata": {},
+   "outputs": [],
+   "source": [
+    "all_midpoints_list, x_drift_list = midpoint_drift.result"
    ]
   },
   {
@@ -963,40 +628,20 @@
   },
   {
    "cell_type": "code",
-   "execution_count": 18,
-   "metadata": {},
-   "outputs": [
-    {
-     "data": {
-      "application/vnd.jupyter.widget-view+json": {
-       "model_id": "3e42195ecfcf44088c4fe07c0ddc9ef2",
-       "version_major": 2,
-       "version_minor": 0
-      },
-      "text/plain": [
-       "interactive(children=(IntSlider(value=30, description='trench_width_x', min=10, step=2), FloatSlider(value=0.0…"
-      ]
-     },
-     "metadata": {},
-     "output_type": "display_data"
-    },
-    {
-     "data": {
-      "text/plain": [
-       "<function ipywidgets.widgets.interaction._InteractFactory.__call__.<locals>.<lambda>(*args, **kwargs)>"
-      ]
-     },
-     "execution_count": 18,
-     "metadata": {},
-     "output_type": "execute_result"
-    }
-   ],
-   "source": [
-    "matplotlib.rcParams['figure.figsize'] = [20, 10]\n",
-    "interact_manual(interactive_kymograph.preview_kymographs,cropped_in_y_list=fixed(cropped_in_y_list),all_midpoints_list=fixed(all_midpoints_list),\\\n",
-    "                x_drift_list=fixed(x_drift_list),trench_width_x=IntSlider(value=30, min=10, max=100, step=2),\\\n",
-    "                trench_present_thr=FloatSlider(value=0., min=0., max=1., step=0.05),\\\n",
-    "               vertical_spacing=FloatSlider(value=0.8, min=0., max=2., step=0.01))"
+   "execution_count": null,
+   "metadata": {},
+   "outputs": [],
+   "source": [
+    "matplotlib.rcParams[\"figure.figsize\"] = [20, 10]\n",
+    "interact_manual(\n",
+    "    interactive_kymograph.preview_kymographs,\n",
+    "    cropped_in_y_list=fixed(cropped_in_y_list),\n",
+    "    all_midpoints_list=fixed(all_midpoints_list),\n",
+    "    x_drift_list=fixed(x_drift_list),\n",
+    "    trench_width_x=IntSlider(value=30, min=10, max=100, step=2),\n",
+    "    trench_present_thr=FloatSlider(value=0.0, min=0.0, max=1.0, step=0.05),\n",
+    "    vertical_spacing=FloatSlider(value=0.8, min=0.0, max=2.0, step=0.01),\n",
+    ")"
    ]
   },
   {
@@ -1015,42 +660,16 @@
   },
   {
    "cell_type": "code",
-   "execution_count": 19,
-   "metadata": {},
-   "outputs": [
-    {
-     "name": "stdout",
-     "output_type": "stream",
-     "text": [
-      "Y Percentile 80\n",
-      "Y Smoothing Kernel 17\n",
-      "Triangle Threshold Bins 90\n",
-      "Triangle Threshold Scaling 1.35\n",
-      "Minimum Trench Length 50\n",
-      "Y Padding 20\n",
-      "Trench Length 700\n",
-      "Orientation Detection Method 0\n",
-      "Expected Number of Rows (Manual Orientation Detection) 1\n",
-      "Top Orientation when Row Drifts Out (Manual Orientation Detection) 0\n",
-      "X Percentile 85\n",
-      "X Background Kernel 221\n",
-      "X Smoothing Kernel 17\n",
-      "Otsu Threshold Bins 50\n",
-      "Otsu Threshold Scaling 0.31\n",
-      "Trench Width 50\n",
-      "Trench Presence Threshold 0.0\n",
-      "All Channels ['Phase']\n",
-      "Time Range (0, 15)\n"
-     ]
-    }
-   ],
+   "execution_count": null,
+   "metadata": {},
+   "outputs": [],
    "source": [
     "interactive_kymograph.process_results()"
    ]
   },
   {
    "cell_type": "code",
-   "execution_count": 20,
+   "execution_count": null,
    "metadata": {},
    "outputs": [],
    "source": [
@@ -1075,38 +694,6 @@
   },
   {
    "cell_type": "code",
-<<<<<<< HEAD
-<<<<<<< HEAD
-   "execution_count": 21,
-=======
-   "execution_count": 3,
->>>>>>> upstream/master
-   "metadata": {},
-   "outputs": [
-    {
-     "name": "stderr",
-     "output_type": "stream",
-     "text": [
-<<<<<<< HEAD
-      "/home/bj66/anaconda3/lib/python3.7/site-packages/bokeh/plotting/helpers.py:3: DeprecationWarning: Using or importing the ABCs from 'collections' instead of from 'collections.abc' is deprecated, and in 3.8 it will stop working\n",
-      "  from collections import Iterable, OrderedDict, Sequence\n"
-=======
-      "/home/de64/anaconda3/lib/python3.7/site-packages/bokeh/plotting/helpers.py:3: DeprecationWarning: Using or importing the ABCs from 'collections' instead of from 'collections.abc' is deprecated, and in 3.8 it will stop working\n",
-      "  from collections import Iterable, OrderedDict, Sequence\n",
-      "/home/de64/anaconda3/lib/python3.7/site-packages/distributed/dashboard/core.py:72: UserWarning: \n",
-      "Port 8787 is already in use. \n",
-      "Perhaps you already have a cluster running?\n",
-      "Hosting the diagnostics dashboard on a random port instead.\n",
-      "  warnings.warn(\"\\n\" + msg)\n",
-      "/home/de64/anaconda3/lib/python3.7/site-packages/distributed/dashboard/core.py:75: ResourceWarning: unclosed <socket.socket fd=55, family=AddressFamily.AF_INET6, type=SocketKind.SOCK_STREAM, proto=6, laddr=('::', 0, 0, 0)>\n",
-      "  raise\n"
->>>>>>> upstream/master
-     ]
-    }
-   ],
-   "source": [
-    "dask_controller = tr.cluster.dask_controller(walltime='04:00:00',local=False,n_workers=20,memory='4GB')\n",
-=======
    "execution_count": null,
    "metadata": {},
    "outputs": [],
@@ -1114,85 +701,35 @@
     "dask_controller = tr.cluster.dask_controller(\n",
     "    walltime=\"04:00:00\", local=False, n_workers=100, memory=\"8GB\"\n",
     ")\n",
->>>>>>> 2bdbe608
     "dask_controller.startdask()\n",
     "dask_controller.daskcluster.start_workers()"
    ]
   },
   {
    "cell_type": "code",
-   "execution_count": 4,
-   "metadata": {},
-   "outputs": [
-    {
-     "data": {
-      "text/html": [
-<<<<<<< HEAD
-       "<a href=\"http://10.120.17.9:8787/status\">Dashboard</a>"
-=======
-       "<a href=\"http://10.120.16.179:47571/status\">Dashboard</a>"
->>>>>>> upstream/master
-      ],
-      "text/plain": [
-       "<IPython.core.display.HTML object>"
-      ]
-     },
-     "metadata": {},
-     "output_type": "display_data"
-    }
-   ],
+   "execution_count": null,
+   "metadata": {},
+   "outputs": [],
    "source": [
     "dask_controller.displaydashboard()"
    ]
   },
   {
    "cell_type": "code",
-<<<<<<< HEAD
-   "execution_count": 23,
-=======
-   "execution_count": 5,
->>>>>>> upstream/master
-   "metadata": {},
-   "outputs": [
-    {
-     "ename": "KeyError",
-     "evalue": "'Triangle Max Threshold'",
-     "output_type": "error",
-     "traceback": [
-      "\u001b[0;31m---------------------------------------------------------------------------\u001b[0m",
-      "\u001b[0;31mKeyError\u001b[0m                                  Traceback (most recent call last)",
-      "\u001b[0;32m<ipython-input-5-70125a57808a>\u001b[0m in \u001b[0;36m<module>\u001b[0;34m\u001b[0m\n\u001b[0;32m----> 1\u001b[0;31m \u001b[0mkymoclust\u001b[0m \u001b[0;34m=\u001b[0m \u001b[0mtr\u001b[0m\u001b[0;34m.\u001b[0m\u001b[0mkymograph\u001b[0m\u001b[0;34m.\u001b[0m\u001b[0mkymograph_cluster\u001b[0m\u001b[0;34m(\u001b[0m\u001b[0mheadpath\u001b[0m\u001b[0;34m=\u001b[0m\u001b[0mheadpath\u001b[0m\u001b[0;34m,\u001b[0m\u001b[0mtrenches_per_file\u001b[0m\u001b[0;34m=\u001b[0m\u001b[0;36m20\u001b[0m\u001b[0;34m,\u001b[0m\u001b[0mparamfile\u001b[0m\u001b[0;34m=\u001b[0m\u001b[0;32mTrue\u001b[0m\u001b[0;34m)\u001b[0m\u001b[0;34m\u001b[0m\u001b[0;34m\u001b[0m\u001b[0m\n\u001b[0m",
-      "\u001b[0;32m~/TrenchRipper/trenchripper/kymograph.py\u001b[0m in \u001b[0;36m__init__\u001b[0;34m(self, headpath, trenches_per_file, paramfile, all_channels, trench_len_y, padding_y, trench_width_x, t_range, y_percentile, y_min_edge_dist, smoothing_kernel_y, triangle_nbins, triangle_scaling, triangle_max_threshold, triangle_min_threshold, top_orientation, expected_num_rows, orientation_on_fail, x_percentile, background_kernel_x, smoothing_kernel_x, otsu_nbins, otsu_scaling, trench_present_thr)\u001b[0m\n\u001b[1;32m     35\u001b[0m             \u001b[0mtriangle_nbins\u001b[0m \u001b[0;34m=\u001b[0m \u001b[0mparam_dict\u001b[0m\u001b[0;34m[\u001b[0m\u001b[0;34m\"Triangle Threshold Bins\"\u001b[0m\u001b[0;34m]\u001b[0m\u001b[0;34m\u001b[0m\u001b[0;34m\u001b[0m\u001b[0m\n\u001b[1;32m     36\u001b[0m             \u001b[0mtriangle_scaling\u001b[0m \u001b[0;34m=\u001b[0m \u001b[0mparam_dict\u001b[0m\u001b[0;34m[\u001b[0m\u001b[0;34m\"Triangle Threshold Scaling\"\u001b[0m\u001b[0;34m]\u001b[0m\u001b[0;34m\u001b[0m\u001b[0;34m\u001b[0m\u001b[0m\n\u001b[0;32m---> 37\u001b[0;31m             \u001b[0mtriangle_max_threshold\u001b[0m \u001b[0;34m=\u001b[0m \u001b[0mparam_dict\u001b[0m\u001b[0;34m[\u001b[0m\u001b[0;34m'Triangle Max Threshold'\u001b[0m\u001b[0;34m]\u001b[0m\u001b[0;34m\u001b[0m\u001b[0;34m\u001b[0m\u001b[0m\n\u001b[0m\u001b[1;32m     38\u001b[0m             \u001b[0mtriangle_min_threshold\u001b[0m \u001b[0;34m=\u001b[0m \u001b[0mparam_dict\u001b[0m\u001b[0;34m[\u001b[0m\u001b[0;34m'Triangle Min Threshold'\u001b[0m\u001b[0;34m]\u001b[0m\u001b[0;34m\u001b[0m\u001b[0;34m\u001b[0m\u001b[0m\n\u001b[1;32m     39\u001b[0m             \u001b[0mtop_orientation\u001b[0m \u001b[0;34m=\u001b[0m \u001b[0mparam_dict\u001b[0m\u001b[0;34m[\u001b[0m\u001b[0;34m\"Orientation Detection Method\"\u001b[0m\u001b[0;34m]\u001b[0m\u001b[0;34m\u001b[0m\u001b[0;34m\u001b[0m\u001b[0m\n",
-      "\u001b[0;31mKeyError\u001b[0m: 'Triangle Max Threshold'"
-     ]
-    }
-   ],
-   "source": [
-<<<<<<< HEAD
-    "kymoclust = tr.kymograph.kymograph_cluster(headpath=headpath,trenches_per_file=20,paramfile=True)"
-=======
+   "execution_count": null,
+   "metadata": {},
+   "outputs": [],
+   "source": [
     "kymoclust = tr.kymograph.kymograph_cluster(\n",
     "    headpath=headpath, trenches_per_file=50, paramfile=True\n",
     ")"
->>>>>>> 2bdbe608
-   ]
-  },
-  {
-   "cell_type": "code",
-   "execution_count": 24,
-   "metadata": {},
-   "outputs": [
-    {
-     "name": "stderr",
-     "output_type": "stream",
-     "text": [
-      "/home/bj66/TrenchRipper/trenchripper/utils.py:91: UserWarning: Pandas doesn't allow columns to be created via a new attribute name - see https://pandas.pydata.org/pandas-docs/stable/indexing.html#attribute-access\n",
-      "  df.metadata = store.get_storer(key).attrs.metadata\n",
-      "/home/bj66/anaconda3/lib/python3.7/site-packages/bokeh/core/property/container.py:103: DeprecationWarning: Using or importing the ABCs from 'collections' instead of from 'collections.abc' is deprecated, and in 3.8 it will stop working\n",
-      "  return (isinstance(value, (collections.Container, collections.Sized, collections.Iterable))\n"
-     ]
-    }
-   ],
+   ]
+  },
+  {
+   "cell_type": "code",
+   "execution_count": null,
+   "metadata": {},
+   "outputs": [],
    "source": [
     "kymoclust.generate_kymographs(dask_controller, debug_mode=True)"
    ]
@@ -1231,42 +768,9 @@
   },
   {
    "cell_type": "code",
-<<<<<<< HEAD
-   "execution_count": 81,
-   "metadata": {},
-   "outputs": [
-    {
-     "name": "stderr",
-     "output_type": "stream",
-     "text": [
-      "Worker tcp://10.120.16.192:49717 restart in Job 52359202. This can be due to memory issue.\n",
-      "Worker tcp://10.120.17.13:50000 restart in Job 52359189. This can be due to memory issue.\n",
-      "Worker tcp://10.120.16.192:53878 restart in Job 52359199. This can be due to memory issue.\n",
-      "Worker tcp://10.120.17.13:43041 restart in Job 52359191. This can be due to memory issue.\n",
-      "Worker tcp://10.120.16.192:36391 restart in Job 52359201. This can be due to memory issue.\n",
-      "Worker tcp://10.120.17.13:38638 restart in Job 52359190. This can be due to memory issue.\n",
-      "Worker tcp://10.120.16.192:47320 restart in Job 52359200. This can be due to memory issue.\n",
-      "Worker tcp://10.120.16.191:60985 restart in Job 52359207. This can be due to memory issue.\n",
-      "Worker tcp://10.120.16.191:50421 restart in Job 52359208. This can be due to memory issue.\n",
-      "Worker tcp://10.120.16.191:56622 restart in Job 52359205. This can be due to memory issue.\n",
-      "Worker tcp://10.120.16.191:56936 restart in Job 52359206. This can be due to memory issue.\n",
-      "Worker tcp://10.120.16.191:51623 restart in Job 52359203. This can be due to memory issue.\n",
-      "Worker tcp://10.120.17.14:46326 restart in Job 52359193. This can be due to memory issue.\n",
-      "Worker tcp://10.120.17.14:55394 restart in Job 52359195. This can be due to memory issue.\n",
-      "Worker tcp://10.120.17.14:56324 restart in Job 52359192. This can be due to memory issue.\n",
-      "Worker tcp://10.120.17.14:58955 restart in Job 52359197. This can be due to memory issue.\n",
-      "Worker tcp://10.120.17.14:53826 restart in Job 52359196. This can be due to memory issue.\n",
-      "Worker tcp://10.120.17.16:43425 restart in Job 52359188. This can be due to memory issue.\n",
-      "Worker tcp://10.120.16.193:60197 restart in Job 52359198. This can be due to memory issue.\n",
-      "Worker tcp://10.120.16.191:53784 restart in Job 52359187. This can be due to memory issue.\n"
-     ]
-    }
-   ],
-=======
-   "execution_count": 6,
-   "metadata": {},
-   "outputs": [],
->>>>>>> upstream/master
+   "execution_count": null,
+   "metadata": {},
+   "outputs": [],
    "source": [
     "dask_controller.shutdown()"
    ]
@@ -1311,7 +815,7 @@
    "metadata": {},
    "outputs": [],
    "source": [
-    "matplotlib.rcParams['figure.figsize'] = [20, 10]\n",
+    "matplotlib.rcParams[\"figure.figsize\"] = [20, 10]\n",
     "interactive_segmentation = tr.interactive.fluo_segmentation_interactive(headpath)"
    ]
   },
@@ -1328,8 +832,14 @@
    "metadata": {},
    "outputs": [],
    "source": [
-    "choose_channel = interactive(interactive_segmentation.choose_seg_channel, {\"manual\":True},seg_channel=Dropdown(options=interactive_segmentation.all_channels,\\\n",
-    "                                                                                              value=interactive_segmentation.all_channels[0]));\n",
+    "choose_channel = interactive(\n",
+    "    interactive_segmentation.choose_seg_channel,\n",
+    "    {\"manual\": True},\n",
+    "    seg_channel=Dropdown(\n",
+    "        options=interactive_segmentation.all_channels,\n",
+    "        value=interactive_segmentation.all_channels[0],\n",
+    "    ),\n",
+    ")\n",
     "display(choose_channel)"
    ]
   },
@@ -1358,14 +868,34 @@
    "metadata": {},
    "outputs": [],
    "source": [
-    "kymo_arr_int = interactive(interactive_segmentation.import_array, {\"manual\":True},\\\n",
-    "                       n_trenches=IntText(value=1,description='Number of trenches:',disabled=False),\\\n",
-    "                       t_range=IntRangeSlider(value=[interactive_segmentation.t_range[0],interactive_segmentation.t_range[1]-1],\\\n",
-    "                        description='Time Range:',min=interactive_segmentation.t_range[0],max=interactive_segmentation.t_range[1]-1,step=1,disabled=False),\\\n",
-    "                       t_subsample_step=IntSlider(value=1,description='Time Subsampling Step:', min=1, max=20, step=1),\\\n",
-    "                       fig_size_y=IntSlider(value=9, description='Figure Size (Y Dimension):' , min=1, max=30, step=1),\\\n",
-    "                       fig_size_x=IntSlider(value=6, description='Figure Size (X Dimension):', min=1, max=30, step=1),\\\n",
-    "                          img_per_row=IntSlider(value=2, description='Images per Row:', min=1, max=30, step=1));\n",
+    "kymo_arr_int = interactive(\n",
+    "    interactive_segmentation.import_array,\n",
+    "    {\"manual\": True},\n",
+    "    n_trenches=IntText(value=1, description=\"Number of trenches:\", disabled=False),\n",
+    "    t_range=IntRangeSlider(\n",
+    "        value=[\n",
+    "            interactive_segmentation.t_range[0],\n",
+    "            interactive_segmentation.t_range[1] - 1,\n",
+    "        ],\n",
+    "        description=\"Time Range:\",\n",
+    "        min=interactive_segmentation.t_range[0],\n",
+    "        max=interactive_segmentation.t_range[1] - 1,\n",
+    "        step=1,\n",
+    "        disabled=False,\n",
+    "    ),\n",
+    "    t_subsample_step=IntSlider(\n",
+    "        value=1, description=\"Time Subsampling Step:\", min=1, max=20, step=1\n",
+    "    ),\n",
+    "    fig_size_y=IntSlider(\n",
+    "        value=9, description=\"Figure Size (Y Dimension):\", min=1, max=30, step=1\n",
+    "    ),\n",
+    "    fig_size_x=IntSlider(\n",
+    "        value=6, description=\"Figure Size (X Dimension):\", min=1, max=30, step=1\n",
+    "    ),\n",
+    "    img_per_row=IntSlider(\n",
+    "        value=2, description=\"Images per Row:\", min=1, max=30, step=1\n",
+    "    ),\n",
+    ")\n",
     "display(kymo_arr_int)"
    ]
   },
@@ -1394,30 +924,6 @@
    ]
   },
   {
-<<<<<<< HEAD
-   "cell_type": "code",
-   "execution_count": null,
-   "metadata": {},
-   "outputs": [],
-   "source": [
-    "scaled_list_int = interactive(interactive_segmentation.plot_scaled, {\"manual\":True},kymo_arr=fixed(kymo_arr),\\\n",
-    "                          scale=Dropdown(options=[True,False],value=True,description='Scale Fluorescence?',disabled=False),\\\n",
-    "                          scaling_percentile=IntSlider(value=90,description='Scaling Percentile:',min=0,max=100,step=1,disabled=False));\n",
-    "display(scaled_list_int)"
-   ]
-  },
-  {
-   "cell_type": "code",
-   "execution_count": null,
-   "metadata": {},
-   "outputs": [],
-   "source": [
-    "scaled_list = copy.copy(scaled_list_int.result)"
-   ]
-  },
-  {
-=======
->>>>>>> 2bdbe608
    "cell_type": "markdown",
    "metadata": {},
    "source": [
@@ -1436,10 +942,6 @@
    "metadata": {},
    "outputs": [],
    "source": [
-<<<<<<< HEAD
-    "proc_list_int = interactive(interactive_segmentation.plot_processed, {\"manual\":True},scaled_list=fixed(scaled_list),\\\n",
-    "                          smooth_sigma=FloatSlider(value=0.75,description='Gaussian Kernel Sigma:',min=0.,max=3.,step=0.25,disabled=False));\n",
-=======
     "proc_list_int = interactive(\n",
     "    interactive_segmentation.plot_processed,\n",
     "    {\"manual\": True},\n",
@@ -1476,7 +978,6 @@
     "    ),\n",
     ")\n",
     "\n",
->>>>>>> 2bdbe608
     "display(proc_list_int)"
    ]
   },
@@ -1491,20 +992,6 @@
    ]
   },
   {
-<<<<<<< HEAD
-   "cell_type": "code",
-   "execution_count": null,
-   "metadata": {},
-   "outputs": [],
-   "source": [
-    "from matplotlib import pyplot as plt\n",
-    "\n",
-    "plt.imshow(eigval_list[3]>125)"
-   ]
-  },
-  {
-=======
->>>>>>> 2bdbe608
    "cell_type": "markdown",
    "metadata": {},
    "source": [
@@ -1527,13 +1014,6 @@
    "metadata": {},
    "outputs": [],
    "source": [
-<<<<<<< HEAD
-    "cell_mask_list_int = interactive(interactive_segmentation.plot_cell_mask, {\"manual\":True},proc_list=fixed(proc_list),\\\n",
-    "                          cell_mask_method=Dropdown(options=['local','global'],value='local',description='Cell Mask Thresholding Method:',disabled=False),\\\n",
-    "                          global_otsu_scaling=FloatSlider(value=0.95,description='Global Threshold Scaling:',min=0.,max=2.,step=0.01,disabled=False),\\\n",
-    "                          cell_otsu_scaling=FloatSlider(value=0.95,description='Cell Threshold Scaling:',min=0.,max=2.,step=0.01,disabled=False),\\\n",
-    "                          local_otsu_r=IntSlider(value=15,description='Local Otsu Radius:',min=0,max=30,step=1,disabled=False));\n",
-=======
     "cell_mask_list_int = interactive(\n",
     "    interactive_segmentation.plot_cell_mask,\n",
     "    {\"manual\": True},\n",
@@ -1569,7 +1049,6 @@
     "        disabled=False,\n",
     "    ),\n",
     ")\n",
->>>>>>> 2bdbe608
     "display(cell_mask_list_int)"
    ]
   },
@@ -1601,9 +1080,28 @@
    "metadata": {},
    "outputs": [],
    "source": [
-    "composite_mask_list_int = interactive(interactive_segmentation.plot_threshold_result, {\"manual\":True},eigval_list=fixed(eigval_list),cell_mask_list=fixed(cell_mask_list),\\\n",
-    "                          edge_threshold_scaling=FloatSlider(value=1.,description='Edge Threshold Scaling',min=0.,max=2.,step=0.01,disabled=False),\\\n",
-    "                          min_obj_size=IntSlider(value=30,description='Minimum Object Size:',min=0,max=100,step=2,disabled=False));\n",
+    "composite_mask_list_int = interactive(\n",
+    "    interactive_segmentation.plot_threshold_result,\n",
+    "    {\"manual\": True},\n",
+    "    eigval_list=fixed(eigval_list),\n",
+    "    cell_mask_list=fixed(cell_mask_list),\n",
+    "    edge_threshold_scaling=FloatSlider(\n",
+    "        value=1.0,\n",
+    "        description=\"Edge Threshold Scaling\",\n",
+    "        min=0.0,\n",
+    "        max=2.0,\n",
+    "        step=0.01,\n",
+    "        disabled=False,\n",
+    "    ),\n",
+    "    min_obj_size=IntSlider(\n",
+    "        value=30,\n",
+    "        description=\"Minimum Object Size:\",\n",
+    "        min=0,\n",
+    "        max=100,\n",
+    "        step=2,\n",
+    "        disabled=False,\n",
+    "    ),\n",
+    ")\n",
     "display(composite_mask_list_int)"
    ]
   },
@@ -1630,11 +1128,44 @@
    "metadata": {},
    "outputs": [],
    "source": [
-    "conv_scores_list_int = interactive(interactive_segmentation.plot_scores, {\"manual\":True},eigval_list=fixed(eigval_list),cell_mask_list=fixed(cell_mask_list),\\\n",
-    "                          edge_threshold_scaling=FloatSlider(value=0.9,description='Edge Threshold Scaling',min=0.,max=2.,step=0.01,disabled=False),\\\n",
-    "                          threshold_step_perc=FloatSlider(value=0.05,description='Threshold Step Percent',min=0.,max=0.5,step=0.01,disabled=False),\\\n",
-    "                          threshold_perc_num_steps=IntSlider(value=2,description='Number of Threshold Steps',min=0,max=5,step=1,disabled=False),\\\n",
-    "                          min_obj_size=IntSlider(value=30,description='Minimum Object Size:',min=0,max=100,step=2,disabled=False));\n",
+    "conv_scores_list_int = interactive(\n",
+    "    interactive_segmentation.plot_scores,\n",
+    "    {\"manual\": True},\n",
+    "    eigval_list=fixed(eigval_list),\n",
+    "    cell_mask_list=fixed(cell_mask_list),\n",
+    "    edge_threshold_scaling=FloatSlider(\n",
+    "        value=0.9,\n",
+    "        description=\"Edge Threshold Scaling\",\n",
+    "        min=0.0,\n",
+    "        max=2.0,\n",
+    "        step=0.01,\n",
+    "        disabled=False,\n",
+    "    ),\n",
+    "    threshold_step_perc=FloatSlider(\n",
+    "        value=0.05,\n",
+    "        description=\"Threshold Step Percent\",\n",
+    "        min=0.0,\n",
+    "        max=0.5,\n",
+    "        step=0.01,\n",
+    "        disabled=False,\n",
+    "    ),\n",
+    "    threshold_perc_num_steps=IntSlider(\n",
+    "        value=2,\n",
+    "        description=\"Number of Threshold Steps\",\n",
+    "        min=0,\n",
+    "        max=5,\n",
+    "        step=1,\n",
+    "        disabled=False,\n",
+    "    ),\n",
+    "    min_obj_size=IntSlider(\n",
+    "        value=30,\n",
+    "        description=\"Minimum Object Size:\",\n",
+    "        min=0,\n",
+    "        max=100,\n",
+    "        step=2,\n",
+    "        disabled=False,\n",
+    "    ),\n",
+    ")\n",
     "display(conv_scores_list_int)"
    ]
   },
@@ -1666,8 +1197,19 @@
    "metadata": {},
    "outputs": [],
    "source": [
-    "final_mask_list_int = interactive(interactive_segmentation.plot_final_mask, {\"manual\":True},conv_scores_list=fixed(conv_scores_list),\\\n",
-    "                          convex_threshold=FloatSlider(value=0.75,description='Convexity Threshold:',min=0.,max=1.,step=0.01,disabled=False));\n",
+    "final_mask_list_int = interactive(\n",
+    "    interactive_segmentation.plot_final_mask,\n",
+    "    {\"manual\": True},\n",
+    "    conv_scores_list=fixed(conv_scores_list),\n",
+    "    convex_threshold=FloatSlider(\n",
+    "        value=0.75,\n",
+    "        description=\"Convexity Threshold:\",\n",
+    "        min=0.0,\n",
+    "        max=1.0,\n",
+    "        step=0.01,\n",
+    "        disabled=False,\n",
+    "    ),\n",
+    ")\n",
     "display(final_mask_list_int)"
    ]
   },
@@ -1711,9 +1253,6 @@
    "metadata": {},
    "outputs": [],
    "source": [
-<<<<<<< HEAD
-    "dask_controller = tr.cluster.dask_controller(walltime='01:00:00',local=False,n_workers=100,memory='500MB')\n",
-=======
     "dask_controller = tr.cluster.dask_controller(\n",
     "    walltime=\"01:00:00\",\n",
     "    local=False,\n",
@@ -1721,7 +1260,6 @@
     "    memory=\"1GB\",\n",
     "    working_directory=headpath + \"/dask\",\n",
     ")\n",
->>>>>>> 2bdbe608
     "dask_controller.startdask()\n",
     "dask_controller.daskcluster.start_workers()"
    ]
@@ -1741,7 +1279,7 @@
    "metadata": {},
    "outputs": [],
    "source": [
-    "segment = tr.segment.fluo_segmentation_cluster(headpath,paramfile=True)"
+    "segment = tr.segment.fluo_segmentation_cluster(headpath, paramfile=True)"
    ]
   },
   {
@@ -1912,11 +1450,6 @@
    "metadata": {},
    "outputs": [],
    "source": [
-<<<<<<< HEAD
-    "dataloader = tr.unet.UNet_Training_DataLoader(nndatapath=\"/n/scratch2/de64/nntest5\",experimentname=\"First NN\",trainpath=\"/n/scratch2/de64/2019-06-18_DE85_training_data\",\\\n",
-    "                                      testpath=\"/n/scratch2/de64/2019-05-31_validation_data\",\\\n",
-    "                                      valpath=\"/n/scratch2/de64/2019-05-31_validation_data\")"
-=======
     "dataloader = tr.unet.UNet_Training_DataLoader(\n",
     "    nndatapath=\"/n/scratch2/de64/nntest7\",\n",
     "    experimentname=\"First NN\",\n",
@@ -1969,7 +1502,6 @@
     "    testpath=\"/n/scratch2/de64/2019-05-31_validation_data\",\n",
     "    valpath=\"/n/scratch2/de64/2019-05-31_validation_data\",\n",
     ")"
->>>>>>> 2bdbe608
    ]
   },
   {
@@ -1985,7 +1517,7 @@
    "metadata": {},
    "outputs": [],
    "source": [
-    "dataloader.inter_get_selection(dataloader.trainpath,\"train\")"
+    "dataloader.inter_get_selection(dataloader.trainpath, \"train\")"
    ]
   },
   {
@@ -2001,7 +1533,7 @@
    "metadata": {},
    "outputs": [],
    "source": [
-    "dataloader.inter_get_selection(dataloader.testpath,\"test\")"
+    "dataloader.inter_get_selection(dataloader.testpath, \"test\")"
    ]
   },
   {
@@ -2017,7 +1549,7 @@
    "metadata": {},
    "outputs": [],
    "source": [
-    "dataloader.inter_get_selection(dataloader.valpath,\"val\")"
+    "dataloader.inter_get_selection(dataloader.valpath, \"val\")"
    ]
   },
   {
@@ -2083,11 +1615,7 @@
    "metadata": {},
    "outputs": [],
    "source": [
-<<<<<<< HEAD
-    "grid = tr.unet.GridSearch(\"/n/scratch2/de64/nntest4\",numepochs=50)"
-=======
     "grid = tr.unet.GridSearch(\"/n/scratch2/de64/nntest10\", numepochs=15)"
->>>>>>> 2bdbe608
    ]
   },
   {
