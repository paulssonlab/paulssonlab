import numpy as np
import pandas as pd
import h5py
import scipy.signal
import shutil
import skimage as sk
import os
import pickle
import sys
import h5py_cache

from skimage import filters
from .cluster import hdf5lock
from .utils import multifov, pandas_hdf5_handler, writedir


class kymograph_cluster:
    def __init__(
        self,
        headpath="",
        trenches_per_file=20,
        paramfile=False,
        all_channels=[""],
        trench_len_y=270,
        padding_y=20,
        trench_width_x=30,
        t_range=(0, None),
        y_percentile=85,
        y_min_edge_dist=50,
        smoothing_kernel_y=(1, 9),
        triangle_nbins=50,
        triangle_scaling=1.0,
        triangle_max_threshold=0,
        triangle_min_threshold=65535,
        top_orientation=0,
        expected_num_rows=None,
        orientation_on_fail=None,
        x_percentile=85,
        background_kernel_x=(1, 21),
        smoothing_kernel_x=(1, 9),
        otsu_nbins=50,
        otsu_scaling=1.0,
        trench_present_thr=0.0,
    ):

        if paramfile:
            parampath = headpath + "/kymograph.par"
            with open(parampath, "rb") as infile:
                param_dict = pickle.load(infile)

            all_channels = param_dict["All Channels"]
            trench_len_y = param_dict["Trench Length"]
            padding_y = param_dict["Y Padding"]
            trench_width_x = param_dict["Trench Width"]
            t_range = param_dict["Time Range"]
            y_percentile = param_dict["Y Percentile"]
            y_min_edge_dist = param_dict["Minimum Trench Length"]
            smoothing_kernel_y = (1, param_dict["Y Smoothing Kernel"])
            triangle_nbins = param_dict["Triangle Threshold Bins"]
            triangle_scaling = param_dict["Triangle Threshold Scaling"]
            triangle_max_threshold = param_dict["Triangle Max Threshold"]
            triangle_min_threshold = param_dict["Triangle Min Threshold"]
            top_orientation = param_dict["Orientation Detection Method"]
            expected_num_rows = param_dict[
                "Expected Number of Rows (Manual Orientation Detection)"
            ]
            orientation_on_fail = param_dict[
                "Top Orientation when Row Drifts Out (Manual Orientation Detection)"
            ]
            x_percentile = param_dict["X Percentile"]
            background_kernel_x = (1, param_dict["X Background Kernel"])
            smoothing_kernel_x = (1, param_dict["X Smoothing Kernel"])
            otsu_nbins = param_dict["Otsu Threshold Bins"]
            otsu_scaling = param_dict["Otsu Threshold Scaling"]
            trench_present_thr = param_dict["Trench Presence Threshold"]

        self.headpath = headpath
        self.kymographpath = self.headpath + "/kymograph"
        self.hdf5path = self.headpath + "/hdf5"
        self.all_channels = all_channels
        self.seg_channel = self.all_channels[0]
        self.metapath = self.headpath + "/metadata.hdf5"
        self.meta_handle = pandas_hdf5_handler(self.metapath)
        self.trenches_per_file = trenches_per_file

        self.t_range = t_range

        #### important paramaters to set
        self.trench_len_y = trench_len_y
        self.padding_y = padding_y
        ttl_len_y = trench_len_y + padding_y
        self.ttl_len_y = ttl_len_y
        self.trench_width_x = trench_width_x

        #### params for y
        ## parameter for reducing signal to one dim
        self.y_percentile = y_percentile
        self.y_min_edge_dist = y_min_edge_dist
        ## parameters for threshold finding
        self.smoothing_kernel_y = smoothing_kernel_y
        self.triangle_nbins = triangle_nbins
        self.triangle_scaling = triangle_scaling
        self.triangle_max_threshold = triangle_max_threshold
        self.triangle_min_threshold = triangle_min_threshold
        ###
        self.top_orientation = top_orientation
        self.expected_num_rows = expected_num_rows
        self.orientation_on_fail = orientation_on_fail
        #### params for x
        ## parameter for reducing signal to one dim
        self.x_percentile = x_percentile
        ## parameters for midpoint finding
        self.background_kernel_x = background_kernel_x
        self.smoothing_kernel_x = smoothing_kernel_x
        ## parameters for threshold finding
        self.otsu_nbins = otsu_nbins
        self.otsu_scaling = otsu_scaling
        ## New
        self.trench_present_thr = trench_present_thr

        self.output_chunk_shape = (1, 1, self.ttl_len_y, (self.trench_width_x // 2) * 2)
        self.output_chunk_bytes = (
            2 * np.multiply.accumulate(np.array(self.output_chunk_shape))[-1]
        )
        self.output_chunk_cache_mem_size = 2 * self.output_chunk_bytes

        self.kymograph_params = {
            "trench_len_y": trench_len_y,
            "padding_y": padding_y,
            "ttl_len_y": ttl_len_y,
            "trench_width_x": trench_width_x,
            "y_percentile": y_percentile,
            "y_min_edge_dist": y_min_edge_dist,
            "smoothing_kernel_y": smoothing_kernel_y,
            "triangle_nbins": triangle_nbins,
            "triangle_scaling": triangle_scaling,
            "triangle_max_threshold": triangle_max_threshold,
            "triangle_min_threshold": triangle_min_threshold,
            "top_orientation": top_orientation,
            "expected_num_rows": expected_num_rows,
            "orientation_on_fail": orientation_on_fail,
            "x_percentile": x_percentile,
            "background_kernel_x": background_kernel_x,
            "smoothing_kernel_x": smoothing_kernel_x,
            "otsu_nbins": otsu_nbins,
            "otsu_scaling": otsu_scaling,
            "trench_present_thr": trench_present_thr,
        }

    def median_filter_2d(self, array, smoothing_kernel):
        """Two-dimensional median filter, with average smoothing at the signal edges in
        the second dimension (the non-time dimension).

        Args:
            array_list (list): List containing a single array of 2 dimensional signal to be smoothed.
            smoothing_kernel (tuple): A tuple of ints specifying the kernel under which
            the median will be taken.

        Returns:
            array: Median-filtered 2 dimensional signal.
        """
        kernel = np.array(smoothing_kernel)  # 1,9
        kernel_pad = kernel // 2 + 1  # 1,5
        med_filter = scipy.signal.medfilt(array, kernel_size=kernel)
        start_edge = np.mean(med_filter[:, kernel_pad[1] : kernel[1]])
        end_edge = np.mean(med_filter[:, -kernel[1] : -kernel_pad[1]])
        med_filter[:, : kernel_pad[1]] = start_edge
        med_filter[:, -kernel_pad[1] :] = end_edge
        return med_filter

    def get_smoothed_y_percentiles(self, file_idx, y_percentile, smoothing_kernel_y):
        """For each imported array, computes the percentile along the x-axis of the segmentation
        channel, generating a (y,t) array. Then performs median filtering of this array for smoothing.

        Args:
            imported_hdf5_handle (h5py.File): Hdf5 file handle corresponding to the input hdf5 dataset
            "data" of shape (channel,y,x,t).
            y_percentile (int): Percentile to apply along the x-axis.
            smoothing_kernel_y (tuple): Kernel to use for median filtering.

        Returns:
            h5py.File: Hdf5 file handle corresponding to the output hdf5 dataset "data", a smoothed
            percentile array of shape (y,t).
        """
        with h5py_cache.File(
            self.hdf5path + "/hdf5_" + str(file_idx) + ".hdf5",
            "r",
            chunk_cache_mem_size=self.metadata["chunk_cache_mem_size"],
        ) as imported_hdf5_handle:
            img_arr = imported_hdf5_handle[self.seg_channel][:]  # t x y
            perc_arr = np.percentile(
                img_arr, y_percentile, axis=2, interpolation="lower"
            )
            y_percentiles_smoothed = self.median_filter_2d(perc_arr, smoothing_kernel_y)
<<<<<<< HEAD
            min_qth_percentile = y_percentiles_smoothed.min(axis=1)
            max_qth_percentile = y_percentiles_smoothed.max(axis=1)
            min_qth_percentile = min_qth_percentile[:, np.newaxis]
            max_qth_percentile = max_qth_percentile[:, np.newaxis]
            y_percentiles_smoothed = (y_percentiles_smoothed - min_qth_percentile) / (
                max_qth_percentile - min_qth_percentile
            )
=======

            min_qth_percentile = y_percentiles_smoothed.min(axis=1)[:, np.newaxis]
            max_qth_percentile = y_percentiles_smoothed.max(axis=1)[:, np.newaxis]
            y_percentiles_smoothed = (y_percentiles_smoothed - min_qth_percentile) / (
                max_qth_percentile - min_qth_percentile
            )

>>>>>>> f4a7b132
        return y_percentiles_smoothed

    def triangle_threshold(
        self,
        img_arr,
        triangle_nbins,
        triangle_scaling,
        triangle_max_threshold,
        triangle_min_threshold,
    ):
        """Applies a triangle threshold to each timepoint in a (t,y) input array, returning a boolean mask.

        Args:
            img_arr (array): ndarray to be thresholded.
            triangle_nbins (int): Number of bins to be used to construct the thresholding
            histogram.
            triangle_scaling (float): Factor by which to scale the threshold.

        Returns:
            array: Boolean mask produced by the threshold.
        """
        all_thresholds = (
            np.apply_along_axis(
                sk.filters.threshold_triangle, 1, img_arr, nbins=triangle_nbins
            )
            * triangle_scaling
        )
        thresholds_above_min = all_thresholds > triangle_min_threshold
        thresholds_below_max = all_thresholds < triangle_max_threshold
        all_thresholds[~thresholds_above_min] = triangle_min_threshold
        all_thresholds[~thresholds_below_max] = triangle_max_threshold

        triangle_mask = img_arr > all_thresholds[:, np.newaxis]
        return triangle_mask

    def get_edges_from_mask(self, mask):
        """Finds edges from a boolean mask of shape (t,y). Filters out rows of length
        smaller than y_min_edge_dist.

        Args:
            mask (array): Boolean of shape (y,t) resulting from triangle thresholding.
            y_min_edge_dist (int): Minimum row length necessary for detection.

        Returns:
            list: List containing arrays of edges for each timepoint, filtered for rows that are too small.
        """
        edges_list = []
        start_above_list = []
        end_above_list = []
        for t in range(mask.shape[0]):
            edge_mask = mask[t, 1:] != mask[t, :-1]
            start_above, end_above = (mask[t, 0] == True, mask[t, -1] == True)
            edges = np.where(edge_mask)[0]
            edges_list.append(edges)
            start_above_list.append(start_above)
            end_above_list.append(end_above)
        return edges_list, start_above_list, end_above_list

    def get_trench_edges_y(
        self,
        y_percentiles_smoothed_array,
        triangle_nbins,
        triangle_scaling,
        triangle_max_threshold,
        triangle_min_threshold,
        y_min_edge_dist,
    ):
        """Detects edges in the shape (t,y) smoothed percentile arrays for each input array.

        Args:
            y_percentiles_smoothed_array (array): A shape (y,t) smoothed percentile array.
            triangle_nbins (int): Number of bins to be used to construct the thresholding histogram.
            triangle_scaling (float): Factor by which to scale the threshold.
            y_min_edge_dist (int): Minimum row length necessary for detection.

        Returns:
            list: List containing arrays of edges for each timepoint, filtered for rows that are too small.
        """

        trench_mask_y = self.triangle_threshold(
            y_percentiles_smoothed_array,
            triangle_nbins,
            triangle_scaling,
            triangle_max_threshold,
            triangle_min_threshold,
        )
        edges_list, start_above_list, end_above_list = self.get_edges_from_mask(
            trench_mask_y
        )
        return edges_list, start_above_list, end_above_list

    def repair_out_of_frame(self, trench_edges_y, start_above, end_above):
        if start_above:
            trench_edges_y = np.array([0] + [trench_edges_y.tolist()])
        if end_above:
            trench_edges_y = np.array(
                [trench_edges_y.tolist()] + [int(self.metadata["height"])]
            )
        return trench_edges_y

    def remove_small_rows(self, edges, min_edge_dist):
        """Filters out small rows when performing automated row detection.

        Args:
            edges (array): Array of edges along y-axis.
            min_edge_dist (int): Minimum row length necessary for detection.

        Returns:
            array: Array of edges, filtered for rows that are too small.
        """
        grouped_edges = edges.reshape(-1, 2)
        row_lens = np.diff(grouped_edges, axis=1)
        row_mask = (row_lens > min_edge_dist).flatten()
        filtered_edges = grouped_edges[row_mask]
        return filtered_edges.flatten()

    def remove_out_of_frame(
        self, orientations, repaired_trench_edges_y, start_above, end_above
    ):
        """Takes an array of trench row edges and removes the first/last
        edge, if that edge does not have a proper partner (i.e. trench row mask
        takes value True at boundaries of image).

        Args:
            edges (array): Array of edges along y-axis.
            start_above (bool): True if the trench row mask takes value True at the
            starting edge of the mask.
            end_above (bool): True if the trench row mask takes value True at the
            ending edge of the mask.

        Returns:
            array: Array of edges along y-axis, corrected for edge pairs that
            are out of frame.
        """
        drop_first_row, drop_last_row = (False, False)
        if start_above and orientations[0] == 0:  # if the top is facing down and is cut
            drop_first_row = True
            orientations = orientations[1:]
            repaired_trench_edges_y = repaired_trench_edges_y[2:]
        if end_above and orientations[-1] == 1:  # if the bottom is facing up and is cut
            drop_last_row = True
            orientations = orientations[:-1]
            repaired_trench_edges_y = repaired_trench_edges_y[:-2]
        return orientations, drop_first_row, drop_last_row, repaired_trench_edges_y

    def get_manual_orientations(
        self,
        trench_edges_y_list,
        start_above_list,
        end_above_list,
        expected_num_rows,
        top_orientation,
        orientation_on_fail,
        y_min_edge_dist,
    ):
        trench_edges_y = trench_edges_y_list[0]
        start_above = start_above_list[0]
        end_above = end_above_list[0]
        orientations = []

        repaired_trench_edges_y = self.repair_out_of_frame(
            trench_edges_y, start_above, end_above
        )
        repaired_trench_edges_y = self.remove_small_rows(
            repaired_trench_edges_y, y_min_edge_dist
        )

        if repaired_trench_edges_y.shape[0] // 2 == expected_num_rows:
            orientation = top_orientation
            for row in range(repaired_trench_edges_y.shape[0] // 2):
                orientations.append(orientation)
                orientation = (orientation + 1) % 2
            (
                orientations,
                drop_first_row,
                drop_last_row,
                repaired_trench_edges_y,
            ) = self.remove_out_of_frame(
                orientations, repaired_trench_edges_y, start_above, end_above
            )

        elif (
            repaired_trench_edges_y.shape[0] // 2 < expected_num_rows
        ) and orientation_on_fail is not None:
            orientation = orientation_on_fail
            for row in range(repaired_trench_edges_y.shape[0] // 2):
                orientations.append(orientation)
                orientation = (orientation + 1) % 2
            (
                orientations,
                drop_first_row,
                drop_last_row,
                repaired_trench_edges_y,
            ) = self.remove_out_of_frame(
                orientations, repaired_trench_edges_y, start_above, end_above
            )
        else:
            print("Start frame does not have expected number of rows!")

        return orientations, drop_first_row, drop_last_row

    #     def get_manual_orientations(self,trench_edges_y_list,start_above_list,end_above_list,expected_num_rows,top_orientation,orientation_on_fail,y_min_edge_dist):
    #         trench_edges_y = trench_edges_y_list[0]
    #         start_above = start_above_list[0]
    #         end_above = end_above_list[0]
    #         orientations = []

    #         trench_edges_y_no_drift = self.remove_out_of_frame(top_orientation,trench_edges_y,start_above,end_above)
    #         trench_edges_y_no_drift = self.remove_small_rows(trench_edges_y_no_drift,y_min_edge_dist)

    #         if trench_edges_y_no_drift.shape[0]//2 == expected_num_rows:
    #             orientation = top_orientation
    #             for row in range(trench_edges_y_list[0].shape[0]//2):
    #                 orientations.append(orientation)
    #                 orientation = (orientation+1)%2
    #         elif (trench_edges_y_no_drift.shape[0]//2 < expected_num_rows) and orientation_on_fail is not None:
    #             orientation = orientation_on_fail
    #             trench_edges_y_drift = self.remove_out_of_frame(orientation,trench_edges_y,start_above,end_above)
    #             trench_edges_y_drift = self.remove_small_rows(trench_edges_y_drift,y_min_edge_dist)
    #             for row in range(trench_edges_y_drift.shape[0]//2):
    #                 orientations.append(orientation)
    #                 orientation = (orientation+1)%2
    #         else:
    #             print("Start frame does not have expected number of rows!")
    #         return orientations

    def get_trench_ends(
        self,
        trench_edges_y_list,
        start_above_list,
        end_above_list,
        orientations,
        drop_first_row,
        drop_last_row,
        y_min_edge_dist,
    ):
        top_orientation = orientations[0]

        y_ends_list = []

        for t, trench_edges_y in enumerate(trench_edges_y_list):
            start_above = start_above_list[t]
            end_above = end_above_list[t]

            repaired_trench_edges_y = self.repair_out_of_frame(
                trench_edges_y, start_above, end_above
            )
            repaired_trench_edges_y = self.remove_small_rows(
                repaired_trench_edges_y, y_min_edge_dist
            )

            if (
                repaired_trench_edges_y.shape[0] // 2 > len(orientations)
            ) and drop_first_row:
                repaired_trench_edges_y = repaired_trench_edges_y[2:]
            if (
                repaired_trench_edges_y.shape[0] // 2 > len(orientations)
            ) and drop_last_row:
                repaired_trench_edges_y = repaired_trench_edges_y[:-2]
            grouped_edges = repaired_trench_edges_y.reshape(-1, 2)  # or,2
            y_ends = []
            for edges, orientation in enumerate(orientations):
                y_ends.append(grouped_edges[edges, orientation])
            y_ends = np.array(y_ends)
            y_ends_list.append(y_ends)
        return y_ends_list

    #     def get_trench_ends(self,trench_edges_y_list,start_above_list,end_above_list,orientations,y_min_edge_dist):
    #         top_orientation = orientations[0]

    #         y_ends_list = []

    #         for t,trench_edges_y in enumerate(trench_edges_y_list):
    #             trench_edges_y_repaired = self.remove_out_of_frame(top_orientation,trench_edges_y,start_above_list[t],end_above_list[t])
    #             trench_edges_y_repaired = self.remove_small_rows(trench_edges_y_repaired,y_min_edge_dist)
    #             grouped_edges = trench_edges_y_repaired.reshape(-1,2) # or,2
    #             y_ends = []
    #             for edges,orientation in enumerate(orientations):
    #                 y_ends.append(grouped_edges[edges,orientation])
    #             y_ends = np.array(y_ends)
    #             y_ends_list.append(y_ends)
    #         return y_ends_list

    def get_y_drift(self, y_ends_list):
        """Given a list of midpoints, computes the average drift in y for every timepoint.

        Args:
            y_midpoints_list (list): A list containing, for each fov, a list of the form [time_list,[midpoint_array]]
            containing the trench row midpoints.

        Returns:
            list: A nested list of the form [time_list,[y_drift_int]] for fov i.
        """
        y_drift = []
        for t in range(len(y_ends_list) - 1):
            diff_mat = np.subtract.outer(y_ends_list[t + 1], y_ends_list[t])
            if len(diff_mat) > 0:
                min_dist_idx = np.argmin(abs(diff_mat), axis=0)
                min_dists = []
                for row in range(diff_mat.shape[0]):
                    min_dists.append(diff_mat[row, min_dist_idx[row]])
                min_dists = np.array(min_dists)
                median_translation = np.median(min_dists)
            else:
                median_translation = 0
            y_drift.append(median_translation)
        net_y_drift = np.append(np.array([0]), np.add.accumulate(y_drift)).astype(int)
        return net_y_drift

    def keep_in_frame_kernels(
        self, y_ends_list, y_drift, orientations, padding_y, trench_len_y
    ):
        """Removes those kernels which drift out of the image during any timepoint.
        Args:
            trench_edges_y_lists (list): A list containing, for each fov, a time-ordered list of trench edge arrays.
            y_drift_list (list): A list containing, for each fov, a nested list of the form [time_list,[y_drift_int]].
            imported_array_list (int): A numpy array containing the hdf5 file image data.
            padding_y (int): Y-dimensional padding for cropping.

        Returns:
            list: Time-ordered list of trench edge arrays, filtered for images which
            stay in frame for all timepoints, for fov i.
        """

        init_y_ends = y_ends_list[0]
        max_y_dim = self.metadata["height"]
        max_drift, min_drift = np.max(y_drift), np.min(y_drift)

        valid_y_ends_list = []
        valid_orientations = []
        for j, orientation in enumerate(orientations):
            y_end = init_y_ends[j]
            if orientation == 0:
                bottom_edge = y_end + trench_len_y + max_drift
                top_edge = y_end - padding_y + min_drift
                edge_under_max = bottom_edge < max_y_dim
                edge_over_min = top_edge >= 0
            else:
                bottom_edge = y_end + padding_y + max_drift
                top_edge = y_end - trench_len_y + min_drift
                edge_under_max = bottom_edge < max_y_dim
                edge_over_min = top_edge >= 0

            edge_in_bounds = edge_under_max * edge_over_min

            if edge_in_bounds:
                valid_y_ends_list.append([y_end[j] for y_end in y_ends_list])
                valid_orientations.append(orientation)

        valid_y_ends = np.array(valid_y_ends_list).T  # t,edge

        return valid_y_ends, valid_orientations

    def get_ends_and_orientations(
        self,
        fov_idx,
        edges_futures,
        expected_num_rows,
        top_orientation,
        orientation_on_fail,
        y_min_edge_dist,
        padding_y,
        trench_len_y,
    ):

        fovdf = self.meta_handle.read_df("global", read_metadata=False)
        fovdf = fovdf.loc[(slice(None), slice(self.t_range[0], self.t_range[1])), :]
        working_fovdf = fovdf.loc[fov_idx]

        trench_edges_y_list = []
        start_above_list = []
        end_above_list = []

        for j, file_idx in enumerate(working_fovdf["File Index"].unique().tolist()):
            working_filedf = working_fovdf[working_fovdf["File Index"] == file_idx]
            img_indices = working_filedf["Image Index"].unique()
            first_idx, last_idx = (img_indices[0], img_indices[-1])
            trench_edges_y_list += edges_futures[j][0][first_idx : last_idx + 1]
            start_above_list += edges_futures[j][1][first_idx : last_idx + 1]
            end_above_list += edges_futures[j][2][first_idx : last_idx + 1]

        orientations, drop_first_row, drop_last_row = self.get_manual_orientations(
            trench_edges_y_list,
            start_above_list,
            end_above_list,
            expected_num_rows,
            top_orientation,
            orientation_on_fail,
            y_min_edge_dist,
        )
        y_ends_list = self.get_trench_ends(
            trench_edges_y_list,
            start_above_list,
            end_above_list,
            orientations,
            drop_first_row,
            drop_last_row,
            y_min_edge_dist,
        )
        y_drift = self.get_y_drift(y_ends_list)
        valid_y_ends, valid_orientations = self.keep_in_frame_kernels(
            y_ends_list, y_drift, orientations, padding_y, trench_len_y
        )

        return y_drift, valid_orientations, valid_y_ends

    def crop_y(
        self, file_idx, drift_orientation_and_initend_future, padding_y, trench_len_y
    ):
        """Performs cropping of the images in the y-dimension.

        Args:
            i (int): Specifies the current fov index.
            trench_edges_y_list (list): List containing, for each fov entry, a list of time-sorted edge arrays.
            row_num_list (list): List containing The number of trench rows detected in each fov.
            imported_array_list (list): A list containing numpy arrays containing the hdf5 file image
            data of shape (channel,y,x,t).
            padding_y (int): Padding to be used when cropping in the y-dimension.
            trench_len_y (int): Length from the end of the tenches to be used when cropping in the
            y-dimension.
            top_orientation (int, optional): The orientation of the top-most row where 0 corresponds to a trench with
            a downward-oriented trench opening and 1 corresponds to a trench with an upward-oriented trench opening.
        Returns:
            array: A y-cropped array of shape (rows,channels,x,y,t).
        """
        fovdf = self.meta_handle.read_df("global", read_metadata=False)
        fovdf = fovdf.loc[(slice(None), slice(self.t_range[0], self.t_range[1])), :]
        filedf = fovdf.reset_index(inplace=False)
        filedf = filedf.set_index(
            ["File Index", "Image Index"], drop=True, append=False, inplace=False
        )
        filedf = filedf.sort_index()
        working_filedf = filedf.loc[file_idx]

        timepoint_indices = working_filedf["timepoints"].unique().tolist()
        image_indices = (
            working_filedf.index.get_level_values("Image Index").unique().tolist()
        )
        first_idx, last_idx = (timepoint_indices[0], timepoint_indices[-1])

        y_drift = drift_orientation_and_initend_future[0][first_idx : last_idx + 1]
        valid_orientations, valid_y_ends = drift_orientation_and_initend_future[1:]
        #         valid_orientations,valid_y_ends_list = drift_orientation_and_initend_future[1:]
        drift_corrected_edges = np.add.outer(y_drift, valid_y_ends[0])
        #         drift_corrected_edges = np.add.outer(y_drift,valid_y_ends_list[0])

        channel_arr_list = []
        for c, channel in enumerate(self.all_channels):
            with h5py_cache.File(
                self.hdf5path + "/hdf5_" + str(file_idx) + ".hdf5",
                "r",
                chunk_cache_mem_size=self.metadata["chunk_cache_mem_size"],
            ) as imported_hdf5_handle:
                img_arr = imported_hdf5_handle[channel][
                    image_indices[0] : image_indices[-1] + 1
                ]
            time_list = []
            lane_y_coords_list = []
            for t in range(img_arr.shape[0]):
                trench_ends_y = drift_corrected_edges[t]
                row_list = []
                lane_y_coords = []
                for r, orientation in enumerate(valid_orientations):
                    trench_end = trench_ends_y[r]
                    if orientation == 0:
                        upper = max(trench_end - padding_y, 0)
                        lower = min(trench_end + trench_len_y, img_arr.shape[1])
                    else:
                        upper = max(trench_end - trench_len_y, 0)
                        lower = min(trench_end + padding_y, img_arr.shape[1])
                    lane_y_coords.append(upper)
                    output_array = img_arr[t, upper:lower, :]
                    row_list.append(output_array)
                time_list.append(row_list)
                lane_y_coords_list.append(lane_y_coords)
            cropped_in_y = np.array(time_list)  # t x row x y x x
            if len(cropped_in_y.shape) != 4:
                print("Error in crop_y")
                raise
            else:
                channel_arr_list.append(cropped_in_y)
        return channel_arr_list, lane_y_coords_list

    def get_smoothed_x_percentiles(
        self,
        file_idx,
        drift_orientation_and_initend_future,
        padding_y,
        trench_len_y,
        x_percentile,
        background_kernel_x,
        smoothing_kernel_x,
    ):

        """Summary

        Args:
            array_tuple (tuple): A singleton tuple containing the y-cropped hdf5 array of shape (rows,x,y,t).
            background_kernel_x (tuple): Two-entry tuple specifying a kernel size for performing background subtraction
            on xt signal when cropping in the x-dimension. Dim_1 (time) should be set to 1.
            smoothing_kernel_x (tuple): Two-entry tuple specifying a kernel size for performing smoothing
            on xt signal when cropping in the x-dimension. Dim_1 (time) should be set to 1.

        Returns:
            array: A smoothed and background subtracted percentile array of shape (rows,x,t)
        """

        channel_arr_list, _ = self.crop_y(
            file_idx, drift_orientation_and_initend_future, padding_y, trench_len_y
        )
        cropped_in_y = channel_arr_list[0]
        #         cropped_in_y = y_crop_future[0][0] # t x row x y x x     # (24, 1, 330, 2048)

        x_percentiles_smoothed = []
        for row_num in range(cropped_in_y.shape[1]):
            cropped_in_y_seg = cropped_in_y[:, row_num]  # t x y x x
            x_percentiles = np.percentile(
                cropped_in_y_seg, x_percentile, axis=1
            )  # t x x
            x_background_filtered = x_percentiles - self.median_filter_2d(
                x_percentiles, background_kernel_x
            )
            x_smooth_filtered = self.median_filter_2d(
                x_background_filtered, smoothing_kernel_x
            )
            x_smooth_filtered[x_smooth_filtered < 0.0] = 0.0
            x_percentiles_smoothed.append(x_smooth_filtered)
        x_percentiles_smoothed = np.array(x_percentiles_smoothed)  # row x t x x
        return x_percentiles_smoothed

    def get_midpoints_from_mask(self, mask):
        """Using a boolean x mask, computes the positions of trench midpoints.

        Args:
            mask (array): x boolean array, specifying where trenches are present.

        Returns:
            array: array of trench midpoint x positions.
        """
        transitions = mask[:-1].astype(int) - mask[1:].astype(int)

        trans_up = np.where((transitions == -1))[0]
        trans_dn = np.where((transitions == 1))[0]

        if len(np.where(trans_dn > trans_up[0])[0]) > 0:
            first_dn = np.where(trans_dn > trans_up[0])[0][0]
            trans_dn = trans_dn[first_dn:]
            trans_up = trans_up[: len(trans_dn)]
            midpoints = (trans_dn + trans_up) // 2
        else:
            midpoints = []
        return midpoints

    def get_x_row_midpoints(self, x_percentiles_t, otsu_nbins, otsu_scaling):
        """Given an array of signal in x, determines the position of trench midpoints.

        Args:
            x_percentiles_t (array): array of trench intensities in x, at time t.
            otsu_nbins (int): Number of bins to use when applying Otsu's method to x-dimension signal.
            otsu_scaling (float): Threshold scaling factor for Otsu's method thresholding.

        Returns:
            array: array of trench midpoint x positions.
        """

        otsu_threshold = (
            sk.filters.threshold_otsu(x_percentiles_t[:, np.newaxis], nbins=otsu_nbins)
            * otsu_scaling
        )
        x_mask = x_percentiles_t < otsu_threshold
        # x_mask = x_percentiles_t>otsu_threshold
        midpoints = self.get_midpoints_from_mask(x_mask)
        return midpoints

    def get_x_midpoints(self, x_percentiles_smoothed, otsu_nbins, otsu_scaling):
        """Given an x percentile array of shape (rows,t,x), determines the trench midpoints of each row array
        at each time t.

        Args:
            x_percentiles_smoothed_array (array): A smoothed and background subtracted percentile array of shape (rows,x,t)
            otsu_nbins (int): Number of bins to use when applying Otsu's method to x-dimension signal.
            otsu_scaling (float): Threshold scaling factor for Otsu's method thresholding.

        Returns:
            list: A nested list of the form [row_list,[time_list,[midpoint_array]]].
        """
        all_midpoints_list = []
        for row in range(x_percentiles_smoothed.shape[0]):
            row_x_percentiles = x_percentiles_smoothed[row]
            all_midpoints = []
            midpoints = self.get_x_row_midpoints(
                row_x_percentiles[0], otsu_nbins, otsu_scaling
            )
            if len(midpoints) == 0:
                return None
            all_midpoints.append(midpoints)

            for t in range(1, row_x_percentiles.shape[0]):
                midpoints = self.get_x_row_midpoints(
                    row_x_percentiles[t], otsu_nbins, otsu_scaling
                )
                if len(midpoints) / (len(all_midpoints[-1]) + 1) < 0.5:
                    all_midpoints.append(all_midpoints[-1])
                else:
                    all_midpoints.append(midpoints)
            all_midpoints_list.append(all_midpoints)
        return all_midpoints_list

    def compile_midpoint_futures(self, midpoint_futures):
        num_rows = len(midpoint_futures[0])
        all_midpoints_list = []
        for row in range(num_rows):
            row_midpoints_list = []
            for midpoint_future in midpoint_futures:
                row_midpoints_list += midpoint_future[row]
            all_midpoints_list.append(row_midpoints_list)
        return all_midpoints_list

    def get_x_drift(self, midpoint_futures):
        """Given a list of midpoints, computes the average drift in x for every timepoint.

        Args:
            all_midpoints_list (list): A nested list of the form [row_list,[time_list,[midpoint_array]]] containing
            the trench midpoints.

        Returns:
            list: A nested list of the form [row_list,[time_list,[x_drift_int]]].
        """
        all_midpoints_list = self.compile_midpoint_futures(midpoint_futures)

        x_drift_list = []
        for all_midpoints in all_midpoints_list:
            x_drift = []
            for t in range(len(all_midpoints) - 1):
                diff_mat = np.subtract.outer(all_midpoints[t + 1], all_midpoints[t])
                min_dist_idx = np.argmin(abs(diff_mat), axis=0)
                min_dists = diff_mat[min_dist_idx]
                median_translation = int(np.median(min_dists))
                x_drift.append(median_translation)
            net_x_drift = np.append(np.array([0]), np.add.accumulate(x_drift))
            x_drift_list.append(net_x_drift)
        return x_drift_list

    def filter_midpoints(
        self, all_midpoints, x_drift, trench_width_x, trench_present_thr
    ):

        drift_corrected_midpoints = []
        for t in range(len(x_drift)):
            drift_corrected_t = all_midpoints[t] - x_drift[t]
            drift_corrected_midpoints.append(drift_corrected_t)
        midpoints_up, midpoints_dn = (
            all_midpoints[0] - trench_width_x // 2,
            all_midpoints[0] + trench_width_x // 2 + 1,
        )

        trench_present_t = []
        for t in range(len(drift_corrected_midpoints)):
            above_mask = np.greater.outer(drift_corrected_midpoints[t], midpoints_up)
            below_mask = np.less.outer(drift_corrected_midpoints[t], midpoints_dn)
            in_bound_mask = above_mask * below_mask
            trench_present = np.any(in_bound_mask, axis=0)
            trench_present_t.append(trench_present)
        trench_present_t = np.array(trench_present_t)
        trench_present_perc = (
            np.sum(trench_present_t, axis=0) / trench_present_t.shape[0]
        )

        presence_filter_mask = trench_present_perc >= trench_present_thr

        midpoint_seeds = all_midpoints[0][presence_filter_mask]
        return midpoint_seeds

    def get_in_bounds(self, all_midpoints, x_drift, trench_width_x, trench_present_thr):
        """Produces and writes a trench mask of shape (y_dim,t_dim,x_dim). This will be used to mask out
        trenches from the reshaped "cropped_in_y" array at a later step.

        Args:
            cropped_in_y (array): A y-cropped hdf5 array of shape (rows,y,x,t) containing y-cropped image data.
            all_midpoints (list): A list containing, for each time t, an array of trench midpoints.
            x_drift (list): A list containing, for each time t, an int corresponding to the drift of the midpoints in x.
            trench_width_x (int): Width to be used when cropping in the x-dimension.

        Returns:
            h5py.File: Hdf5 file handle corresponding to the trench mask hdf5 dataset
            "data" of shape (y_dim,t_dim,x_dim).
            int: Total number of trenches detected in the image.
        """

        midpoint_seeds = self.filter_midpoints(
            all_midpoints, x_drift, trench_width_x, trench_present_thr
        )
        corrected_midpoints = x_drift[:, np.newaxis] + midpoint_seeds[np.newaxis, :]

        midpoints_up, midpoints_dn = (
            corrected_midpoints - trench_width_x // 2,
            corrected_midpoints + trench_width_x // 2 + 1,
        )
        stays_in_frame = np.all(midpoints_up >= 0, axis=0) * np.all(
            midpoints_dn <= self.metadata["width"], axis=0
        )  # filters out midpoints that stay in the frame for the whole time...
        no_overlap = np.append(
            np.array([True]),
            (corrected_midpoints[0, 1:] - corrected_midpoints[0, :-1])
            >= (trench_width_x + 1),
        )  # corrects for overlap
        if np.sum(no_overlap) / len(no_overlap) < 0.9:
            print("Trench overlap issue!!!")

        valid_mask = stays_in_frame * no_overlap
        in_bounds = np.array([midpoints_up[:, valid_mask], midpoints_dn[:, valid_mask]])
        k_tot = in_bounds.shape[2]
        #         counting_arr = self.init_counting_arr(self.metadata["width"])

        #         kymo_mask = self.get_trench_mask(in_bounds,counting_arr)
        x_coords = in_bounds[0].T
        return in_bounds, x_coords, k_tot

    def get_all_in_bounds(
        self, midpoint_futures, x_drift_future, trench_width_x, trench_present_thr
    ):
        """Generates complete kymograph arrays for all trenches in the fov in every channel listed in 'self.all_channels'.
        Writes hdf5 files containing datasets of shape (trench_num,y_dim,x_dim,t_dim) for each row,channel combination.
        Dataset keys follow the convention ["[row_number]/[channel_name]"].

        Args:
            cropped_in_y_handle (h5py.File): Hdf5 file handle corresponding to the y-cropped hdf5 dataset
            "data" of shape (rows,channels,x,y,t).
            all_midpoints_list (list): A nested list of the form [row_list,[time_list,[midpoint_array]]] containing
            the trench midpoints.
            x_drift_list (list): A nested list of the form [row_list,[time_list,[x_drift_int]]] containing the computed
            drift in the x dimension.
            trench_width_x (int): Width to be used when cropping in the x-dimension.
        """
        all_midpoints_list = self.compile_midpoint_futures(midpoint_futures)
        #         kymo_mask_list = []
        in_bounds_list = []
        x_coords_list = []
        k_tot_list = []

        for row_num, all_midpoints in enumerate(all_midpoints_list):
            x_drift = x_drift_future[row_num]
            in_bounds, x_coords, k_tot = self.get_in_bounds(
                all_midpoints, x_drift, trench_width_x, trench_present_thr
            )
            #             kymo_mask_list.append(kymo_mask)
            in_bounds_list.append(in_bounds)
            x_coords_list.append(x_coords)
            k_tot_list.append(k_tot)

        return in_bounds_list, x_coords_list, k_tot_list

    def init_counting_arr(self, x_dim):
        """Initializes a counting array of shape (x_dim,) which counts from 0 to
        x_dim on axis 0.

        Args:
            x_dim (int): Size of x axis to use.

        Returns:
            array: Counting array to be used for masking out trenches in x.
        """
        ones_arr = np.ones(x_dim)
        counting_arr = np.add.accumulate(np.ones(x_dim)).astype(int) - 1
        return counting_arr

    def get_trench_mask(self, in_bounds, counting_arr):
        """Produce a trench mask of shape (y_dim,t_dim,x_dim) which will correspond
        to the reshaped "cropped_in_y" array that will be made later.

        Args:
            array_tuple (tuple): Singleton tuple containing the trench boundary array of shape
            (2,t_dim,num_trenches)
            cropped_in_y (array): A y-cropped hdf5 array of shape (rows,y,x,t) containing y-cropped image data.
            counting_arr (array): Counting array to be used for masking out trenches in x, of shape (x_dim,).

        Returns:
            array: A trench mask of shape (y_dim,t_dim,x_dim).
        """
        counting_arr_repeated = np.repeat(
            counting_arr[:, np.newaxis], in_bounds.shape[1], axis=1
        )
        masks = []
        for k in range(in_bounds.shape[2]):
            mask = np.logical_and(
                counting_arr_repeated > in_bounds[0, :, k],
                counting_arr_repeated < in_bounds[1, :, k],
            ).T
            masks.append(mask)
        all_mask = np.any(np.array(masks), axis=0)
        k_mask = np.repeat(all_mask[np.newaxis, :, :], self.ttl_len_y, axis=0)
        return k_mask

    def apply_kymo_mask(self, k_mask, img_arr, k_tot):
        """Given a y-cropped image and a boolean trench mask of shape (y_dim,t_dim,x_dim), masks that image to
        generate an output kymograph of shape (trench_num,y_dim,x_dim,t_dim). Masked trenches must be a fized size,
        so this only detects trenches that are totally in frame for the whole timelapse.

        Args:
            array_tuple (tuple): Tuple containing the y-cropped hdf5 array of shape (t,y,x), and
            the boolean trench mask of shape (y_dim,t_dim,x_dim).
            row_num (int): Int specifying the current row.
            k_tot (int): Int specifying the total number of detected trenches in the fov.

        Returns:
            array: Kymograph array of shape (trench_num,y_dim,x_dim,t_dim).
        """

        img_arr_swap = np.moveaxis(img_arr, (0, 1, 2), (1, 0, 2))
        cropped_img_arr = img_arr_swap[k_mask]
        cropped_img_arr = cropped_img_arr.reshape(
            img_arr_swap.shape[0], img_arr_swap.shape[1], -1
        )
        cropped_img_arr = np.moveaxis(
            cropped_img_arr, (0, 1, 2), (1, 0, 2)
        )  # t x y x x
        kymo_out = np.stack(
            np.split(cropped_img_arr, k_tot, axis=2), axis=0
        )  # k x t x y x x
        return kymo_out

    def crop_with_k_masks(
        self, output_kymograph, cropped_in_y_list, kymo_mask, k_tot, row_num
    ):
        """Generates and writes kymographs of a single row from the already y-cropped image data, using a pregenerated kymograph mask
        of shape (y_dim,t_dim,x_dim).

        Args:
            cropped_in_y_handle (h5py.File): Hdf5 file handle corresponding to the y-cropped hdf5 dataset
            "data" of shape (rows,channels,x,y,t).
            k_mask_handle (h5py.File): Hdf5 file handle corresponding to the trench mask hdf5 dataset
            "data" of shape (y_dim,t_dim,x_dim).
            row_num (int): The row number to crop kymographs from.
            k_tot (int): Int specifying the total number of detected trenches in the fov.
        """

        for c, channel in enumerate(self.all_channels):
            dataset_name = str(row_num) + "/" + str(channel)
            cropped_in_y = cropped_in_y_list[c][:, row_num]
            kymo_out = self.apply_kymo_mask(
                kymo_mask, cropped_in_y, k_tot
            )  # k x t x y x x

            hdf5_dataset = output_kymograph.create_dataset(
                dataset_name,
                data=kymo_out,
                chunks=self.output_chunk_shape,
                dtype="uint16",
            )

    def crop_x(
        self,
        file_idx,
        drift_orientation_and_initend_future,
        in_bounds_future,
        padding_y,
        trench_len_y,
    ):
        """Generates complete kymograph arrays for all trenches in the fov in every channel listed in 'self.all_channels'.
        Writes hdf5 files containing datasets of shape (trench_num,y_dim,x_dim,t_dim) for each row,channel combination.
        Dataset keys follow the convention ["[row_number]/[channel_name]"].

        Args:
            cropped_in_y_handle (h5py.File): Hdf5 file handle corresponding to the y-cropped hdf5 dataset
            "data" of shape (rows,channels,x,y,t).
            all_midpoints_list (list): A nested list of the form [row_list,[time_list,[midpoint_array]]] containing
            the trench midpoints.
            x_drift_list (list): A nested list of the form [row_list,[time_list,[x_drift_int]]] containing the computed
            drift in the x dimension.
            trench_width_x (int): Width to be used when cropping in the x-dimension.
        """
        fovdf = self.meta_handle.read_df("global", read_metadata=False)
        fovdf = fovdf.loc[(slice(None), slice(self.t_range[0], self.t_range[1])), :]
        filedf = fovdf.reset_index(inplace=False)
        filedf = filedf.set_index(
            ["File Index", "Image Index"], drop=True, append=False, inplace=False
        )
        filedf = filedf.sort_index()
        working_filedf = filedf.loc[file_idx]

        timepoint_indices = working_filedf["timepoints"].unique().tolist()
        image_indices = (
            working_filedf.index.get_level_values("Image Index").unique().tolist()
        )
        first_idx, last_idx = (timepoint_indices[0], timepoint_indices[-1])

        channel_arr_list, lane_y_coords_list = self.crop_y(
            file_idx, drift_orientation_and_initend_future, padding_y, trench_len_y
        )
        num_rows = channel_arr_list[0].shape[1]

        in_bounds_list, x_coords_list, k_tot_list = in_bounds_future
        counting_arr = self.init_counting_arr(self.metadata["width"])

        with h5py_cache.File(
            self.kymographpath + "/kymograph_processed_" + str(file_idx) + ".hdf5",
            "w",
            chunk_cache_mem_size=self.output_chunk_cache_mem_size,
        ) as output_kymograph:
            for row_num in range(num_rows):
                in_bounds, k_tot = (in_bounds_list[row_num], k_tot_list[row_num])
                kymo_mask = self.get_trench_mask(
                    in_bounds[:, first_idx : last_idx + 1], counting_arr
                )
                #                 kymo_mask = kymo_mask[:,first_idx:last_idx+1]
                self.crop_with_k_masks(
                    output_kymograph, channel_arr_list, kymo_mask, k_tot, row_num
                )

        return lane_y_coords_list

    def save_coords(
        self,
        fov_idx,
        x_crop_futures,
        in_bounds_future,
        drift_orientation_and_initend_future,
    ):
        fovdf = self.meta_handle.read_df("global", read_metadata=False)
        fovdf = fovdf.loc[(slice(None), slice(self.t_range[0], self.t_range[1])), :]
        fovdf = fovdf.loc[fov_idx]

        x_coords_list = in_bounds_future[1]
        orientations = drift_orientation_and_initend_future[1]

        y_coords_list = []
        for j, file_idx in enumerate(fovdf["File Index"].unique().tolist()):
            working_filedf = fovdf[fovdf["File Index"] == file_idx]
            img_indices = working_filedf["Image Index"].unique()
            first_idx, last_idx = (img_indices[0], img_indices[-1])
            y_coords_list += x_crop_futures[j][first_idx : last_idx + 1]  # t x row list

        pixel_microns = self.metadata["pixel_microns"]
        y_coords = np.array(y_coords_list)  # t x row array
        scaled_y_coords = y_coords * pixel_microns
        t_len = scaled_y_coords.shape[0]
        fs = np.repeat([fov_idx], t_len)
        global_x, global_y, ts, file_indices, img_indices = (
            fovdf["x"].values,
            fovdf["y"].values,
            fovdf["t"].values,
            fovdf["File Index"].values,
            fovdf["Image Index"].values,
        )
        tpts = np.array(range(ts.shape[0]))
        orit_dict = {0: "top", 1: "bottom"}

        pd_output = []

        for l, x_coord in enumerate(x_coords_list):
            scaled_x_coord = x_coord * pixel_microns
            yt = scaled_y_coords[:, l]
            orit = np.repeat([orit_dict[orientations[l]]], t_len)
            global_yt = yt + global_y
            ls = np.repeat([l], t_len)
            for k in range(scaled_x_coord.shape[0]):
                xt = scaled_x_coord[k]
                global_xt = xt + global_x
                ks = np.repeat([k], t_len)
                pd_output.append(
                    np.array(
                        [
                            fs,
                            ls,
                            ks,
                            tpts,
                            file_indices,
                            img_indices,
                            ts,
                            orit,
                            yt,
                            xt,
                            global_yt,
                            global_xt,
                        ]
                    ).T
                )
        pd_output = np.concatenate(pd_output, axis=0)
        df = pd.DataFrame(
            pd_output,
            columns=[
                "fov",
                "row",
                "trench",
                "timepoints",
                "File Index",
                "Image Index",
                "time (s)",
                "lane orientation",
                "y (local)",
                "x (local)",
                "y (global)",
                "x (global)",
            ],
        )
        df = df.astype(
            {
                "fov": int,
                "row": int,
                "trench": int,
                "timepoints": int,
                "File Index": int,
                "Image Index": int,
                "time (s)": float,
                "lane orientation": str,
                "y (local)": float,
                "x (local)": float,
                "y (global)": float,
                "x (global)": float,
            }
        )
        temp_meta_handle = pandas_hdf5_handler(
            self.kymographpath + "/temp_metadata_" + str(fov_idx) + ".hdf5"
        )
        temp_meta_handle.write_df("temp", df)

    def generate_kymographs(self, dask_controller):
        writedir(self.kymographpath, overwrite=True)

        dask_controller.futures = {}
        fovdf = self.meta_handle.read_df("global", read_metadata=True)
        self.metadata = fovdf.metadata
        fovdf = fovdf.loc[(slice(None), slice(self.t_range[0], self.t_range[1])), :]

        filedf = fovdf.reset_index(inplace=False)
        filedf = filedf.set_index(
            ["File Index", "Image Index"], drop=True, append=False, inplace=False
        )
        filedf = filedf.sort_index()

        file_list = filedf.index.get_level_values("File Index").unique().values
        fov_list = fovdf.index.get_level_values("fov").unique().values
        num_file_jobs = len(file_list)
        num_fov_jobs = len(fov_list)

        ### smoothed y percentiles ###

        #         random_priorities = np.random.uniform(size=(num_file_jobs,))
        for k, file_idx in enumerate(file_list):
            #             priority = random_priorities[k]
            future = dask_controller.daskclient.submit(
                self.get_smoothed_y_percentiles,
                file_idx,
                self.y_percentile,
                self.smoothing_kernel_y,
                retries=1,
            )  # ,priority=priority)
            dask_controller.futures["Smoothed Y Percentiles: " + str(file_idx)] = future

        ### get trench row edges, y midpoints ###

        #         random_priorities = np.random.uniform(size=(num_file_jobs,))
        for k, file_idx in enumerate(file_list):
            #             priority = random_priorities[k]
            smoothed_y_future = dask_controller.futures[
                "Smoothed Y Percentiles: " + str(file_idx)
            ]
            future = dask_controller.daskclient.submit(
                self.get_trench_edges_y,
                smoothed_y_future,
                self.triangle_nbins,
                self.triangle_scaling,
                self.triangle_max_threshold,
                self.triangle_min_threshold,
                self.y_min_edge_dist,
                retries=1,
            )  # ,priority=priority)

            dask_controller.futures["Y Trench Edges: " + str(file_idx)] = future

        ### get y drift, orientations, init edges ###

        #         random_priorities = np.random.uniform(size=(num_fov_jobs,))
        for k, fov_idx in enumerate(fov_list):
            #             priority = random_priorities[k]
            working_fovdf = fovdf.loc[fov_idx]
            working_files = working_fovdf["File Index"].unique().tolist()
            edges_futures = [
                dask_controller.futures["Y Trench Edges: " + str(file_idx)]
                for file_idx in working_files
            ]
            future = dask_controller.daskclient.submit(
                self.get_ends_and_orientations,
                fov_idx,
                edges_futures,
                self.expected_num_rows,
                self.top_orientation,
                self.orientation_on_fail,
                self.y_min_edge_dist,
                self.padding_y,
                self.trench_len_y,
                retries=1,
            )  # ,priority=priority)
            dask_controller.futures[
                "Y Trench Drift, Orientations and Initial Trench Ends: " + str(fov_idx)
            ] = future

        ### crop y dim ###

        #         random_priorities = np.random.uniform(size=(num_file_jobs,))
        #         for k,file_idx in enumerate(file_list):
        #             priority = random_priorities[k]
        #             working_filedf = filedf.loc[file_idx]
        #             fov_idx = working_filedf["fov"].unique().tolist()[0]
        #             drift_orientation_and_initend_future = dask_controller.futures["Y Trench Drift, Orientations and Initial Trench Ends: " + str(fov_idx)]
        #             future = dask_controller.daskclient.submit(self.crop_y,file_idx,drift_orientation_and_initend_future,self.padding_y,\
        #                                                        self.trench_len_y,retries=1,priority=priority)
        #             dask_controller.futures["Y Crop: " + str(file_idx)] = future

        ### smoothed x percentiles ###

        #         get_smoothed_x_percentiles(self,file_idx,drift_orientation_and_initend_future,padding_y,trench_len_y,x_percentile,background_kernel_x,smoothing_kernel_x)

        #         random_priorities = np.random.uniform(size=(num_file_jobs,))
        for k, file_idx in enumerate(file_list):
            #             priority = random_priorities[k]
            working_filedf = filedf.loc[file_idx]
            fov_idx = working_filedf["fov"].unique().tolist()[0]
            drift_orientation_and_initend_future = dask_controller.futures[
                "Y Trench Drift, Orientations and Initial Trench Ends: " + str(fov_idx)
            ]
            #             y_crop_future = dask_controller.futures["Y Crop: " + str(file_idx)]
            future = dask_controller.daskclient.submit(
                self.get_smoothed_x_percentiles,
                file_idx,
                drift_orientation_and_initend_future,
                self.padding_y,
                self.trench_len_y,
                self.x_percentile,
                self.background_kernel_x,
                self.smoothing_kernel_x,
                retries=1,
            )  # ,priority=priority)
            dask_controller.futures["Smoothed X Percentiles: " + str(file_idx)] = future

        ### get x midpoints ###

        #         random_priorities = np.random.uniform(size=(num_file_jobs,))
        for k, file_idx in enumerate(file_list):
            #             priority = random_priorities[k]
            smoothed_x_future = dask_controller.futures[
                "Smoothed X Percentiles: " + str(file_idx)
            ]
            future = dask_controller.daskclient.submit(
                self.get_x_midpoints,
                smoothed_x_future,
                self.otsu_nbins,
                self.otsu_scaling,
                retries=1,
            )  # ,priority=priority)
            dask_controller.futures["X Midpoints: " + str(file_idx)] = future

        ### get x drift ###

        #         random_priorities = np.random.uniform(size=(num_fov_jobs,))
        for k, fov_idx in enumerate(fov_list):
            #             priority = random_priorities[k]
            working_fovdf = fovdf.loc[fov_idx]
            working_files = working_fovdf["File Index"].unique().tolist()
            midpoint_futures = [
                dask_controller.futures["X Midpoints: " + str(file_idx)]
                for file_idx in working_files
            ]
            future = dask_controller.daskclient.submit(
                self.get_x_drift, midpoint_futures, retries=1
            )  # ,priority=priority)
            dask_controller.futures["X Drift: " + str(fov_idx)] = future

        ### get kymograph masks ###

        #             crop_x(self,file_idx,drift_orientation_and_initend_future,in_bounds_future,padding_y,trench_len_y)

        #     get_all_in_bounds(self,midpoint_futures,x_drift_future,trench_width_x,trench_present_thr)
        #             return in_bounds_list,x_coords_list,k_tot_list

        #         random_priorities = np.random.uniform(size=(num_fov_jobs,))
        for k, fov_idx in enumerate(fov_list):
            #             priority = random_priorities[k]
            working_fovdf = fovdf.loc[fov_idx]
            working_files = working_fovdf["File Index"].unique().tolist()
            midpoint_futures = [
                dask_controller.futures["X Midpoints: " + str(file_idx)]
                for file_idx in working_files
            ]
            x_drift_future = dask_controller.futures["X Drift: " + str(fov_idx)]
            future = dask_controller.daskclient.submit(
                self.get_all_in_bounds,
                midpoint_futures,
                x_drift_future,
                self.trench_width_x,
                self.trench_present_thr,
                retries=1,
            )  # ,priority=priority)
            dask_controller.futures["X In Bounds: " + str(fov_idx)] = future

        ### crop in x ###

        #         random_priorities = np.random.uniform(size=(num_file_jobs,))
        for k, file_idx in enumerate(file_list):
            #             priority = random_priorities[k]
            working_filedf = filedf.loc[file_idx]
            fov_idx = working_filedf["fov"].unique().tolist()[0]
            drift_orientation_and_initend_future = dask_controller.futures[
                "Y Trench Drift, Orientations and Initial Trench Ends: " + str(fov_idx)
            ]
            in_bounds_future = dask_controller.futures["X In Bounds: " + str(fov_idx)]

            future = dask_controller.daskclient.submit(
                self.crop_x,
                file_idx,
                drift_orientation_and_initend_future,
                in_bounds_future,
                self.padding_y,
                self.trench_len_y,
                retries=0,
            )  # ,priority=priority)
            dask_controller.futures["X Crop: " + str(file_idx)] = future

        ### get coords ###

        #         random_priorities = np.random.uniform(size=(num_fov_jobs,))
        for k, fov_idx in enumerate(fov_list):
            #             priority = random_priorities[k]
            working_fovdf = fovdf.loc[fov_idx]
            working_files = working_fovdf["File Index"].unique().tolist()
            x_crop_futures = [
                dask_controller.futures["X Crop: " + str(file_idx)]
                for file_idx in working_files
            ]
            in_bounds_future = dask_controller.futures["X In Bounds: " + str(fov_idx)]
            drift_orientation_and_initend_future = dask_controller.futures[
                "Y Trench Drift, Orientations and Initial Trench Ends: " + str(fov_idx)
            ]

            future = dask_controller.daskclient.submit(
                self.save_coords,
                fov_idx,
                x_crop_futures,
                in_bounds_future,
                drift_orientation_and_initend_future,
                retries=1,
            )  # ,priority=priority)
            dask_controller.futures["Coords: " + str(fov_idx)] = future

    def collect_metadata(self, dask_controller):
        fovdf = self.meta_handle.read_df("global", read_metadata=True)
        fovdf = fovdf.loc[(slice(None), slice(self.t_range[0], self.t_range[1])), :]
        fov_list = fovdf.index.get_level_values("fov").unique().values

        completed_list = []
        for filename in os.listdir(self.kymographpath):
            if "temp_metadata" in filename:
                filename_list = filename.split("_")
                endstr = filename_list[-1]
                idx = int(endstr.split(".")[0])
                completed_list.append(idx)

        df_list = []
        for fov_idx in completed_list:
            temp_meta_path = (
                self.kymographpath + "/temp_metadata_" + str(fov_idx) + ".hdf5"
            )
            temp_meta_handle = pandas_hdf5_handler(temp_meta_path)
            temp_df = temp_meta_handle.read_df("temp")
            df_list.append(temp_df)
            os.remove(temp_meta_path)

        df_out = pd.concat(df_list)
        df_out = df_out.set_index(
            ["fov", "row", "trench", "timepoints"],
            drop=True,
            append=False,
            inplace=False,
        )

        idx_df = (
            df_out.groupby(["fov", "row", "trench"])
            .size()
            .reset_index()
            .drop(0, axis=1)
            .reset_index()
        )
        idx_df = idx_df.set_index(
            ["fov", "row", "trench"], drop=True, append=False, inplace=False
        )
        idx_df = idx_df.reindex(labels=df_out.index)
        df_out["trenchid"] = idx_df["index"]

        successful_fovs = df_out.index.get_level_values("fov").unique().tolist()
        failed_fovs = list(set(fov_list) - set(successful_fovs))

        meta_out_handle = pandas_hdf5_handler(self.metapath)
        kymograph_metadata = {
            "attempted_fov_list": fov_list,
            "successful_fov_list": successful_fovs,
            "failed_fov_list": failed_fovs,
            "kymograph_params": self.kymograph_params,
        }
        meta_out_handle.write_df("temp_kymograph", df_out, metadata=kymograph_metadata)

    def reorg_kymograph(self, k):
        fovdf = self.meta_handle.read_df("temp_kymograph", read_metadata=True)
        metadata = fovdf.metadata
        trenchiddf = fovdf.reset_index(inplace=False)
        trenchiddf = trenchiddf.set_index(
            ["trenchid", "timepoints"], drop=True, append=False, inplace=False
        )
        trenchiddf = trenchiddf.sort_index()
        trenchid_list = trenchiddf.index.get_level_values("trenchid").unique().tolist()

        output_file_path = self.kymographpath + "/kymograph_" + str(k) + ".hdf5"
        with h5py.File(output_file_path, "w") as outfile:
            for channel in self.all_channels:
                trenchids = trenchid_list[
                    k * self.trenches_per_file : (k + 1) * self.trenches_per_file
                ]
                working_trenchdf = trenchiddf.loc[trenchids]
                fov_list = working_trenchdf["fov"].unique().tolist()
                trench_arr_fovs = []
                for fov in fov_list:
                    working_fovdf = working_trenchdf[working_trenchdf["fov"] == fov]
                    file_list = working_fovdf["File Index"].unique().tolist()

                    trench_arr_files = []
                    for file_idx in file_list:
                        proc_file_path = (
                            self.kymographpath
                            + "/kymograph_processed_"
                            + str(file_idx)
                            + ".hdf5"
                        )
                        with h5py.File(proc_file_path, "r") as infile:
                            working_filedf = working_fovdf[
                                working_fovdf["File Index"] == file_idx
                            ]
                            row_list = working_filedf["row"].unique().tolist()

                            trench_arr_rows = []
                            for row in row_list:
                                working_rowdf = working_filedf[
                                    working_filedf["row"] == row
                                ]
                                trenches = working_rowdf["trench"].unique().tolist()
                                first_trench_idx, last_trench_idx = (
                                    trenches[0],
                                    trenches[-1],
                                )
                                kymo_arr = infile[str(row) + "/" + channel][
                                    first_trench_idx : (last_trench_idx + 1)
                                ]
                                trench_arr_rows.append(kymo_arr)
                        trench_arr_rows = np.concatenate(
                            trench_arr_rows, axis=0
                        )  # k x t x y x x
                        trench_arr_files.append(trench_arr_rows)
                    trench_arr_files = np.concatenate(
                        trench_arr_files, axis=1
                    )  # k x t x y x x
                    trench_arr_fovs.append(trench_arr_files)
                trench_arr_fovs = np.concatenate(
                    trench_arr_fovs, axis=0
                )  # k x t x y x x
                hdf5_dataset = outfile.create_dataset(
                    str(channel), data=trench_arr_fovs, dtype="uint16"
                )

    def cleanup_kymographs(self, reorg_futures, file_list):
        for file_idx in file_list:
            proc_file_path = (
                self.kymographpath + "/kymograph_processed_" + str(file_idx) + ".hdf5"
            )
            os.remove(proc_file_path)

    def reorg_all_kymographs(self, dask_controller):
        fovdf = self.meta_handle.read_df("temp_kymograph", read_metadata=True)
        file_list = fovdf["File Index"].unique().tolist()
        metadata = fovdf.metadata
        trenchiddf = fovdf.reset_index(inplace=False)
        trenchiddf = trenchiddf.set_index(
            ["trenchid", "timepoints"], drop=True, append=False, inplace=False
        )
        trenchiddf = trenchiddf.sort_index()
        trenchid_list = trenchiddf.index.get_level_values("trenchid").unique().tolist()

        outputdf = trenchiddf.drop(columns=["File Index", "Image Index"])
        num_tpts = len(outputdf.index.get_level_values("timepoints").unique().tolist())
        chunk_size = self.trenches_per_file * num_tpts
        num_files = (len(trenchid_list) // self.trenches_per_file) + 1

        file_indices = np.repeat(np.array(range(num_files)), chunk_size)[
            : len(outputdf)
        ]
        file_trenchid = np.repeat(np.array(range(self.trenches_per_file)), num_tpts)
        file_trenchid = np.repeat(
            file_trenchid[:, np.newaxis], num_files, axis=1
        ).T.flatten()[: len(outputdf)]
        outputdf["File Index"] = file_indices
        outputdf["File Trench Index"] = file_trenchid
        fovdf = self.meta_handle.write_df("kymograph", outputdf, metadata=metadata)

        random_priorities = np.random.uniform(size=(num_files,))
        for k in range(0, num_files):
            priority = random_priorities[k]
            future = dask_controller.daskclient.submit(
                self.reorg_kymograph, k, retries=1, priority=priority
            )
            dask_controller.futures["Kymograph Reorganized: " + str(k)] = future

        reorg_futures = [
            dask_controller.futures["Kymograph Reorganized: " + str(k)]
            for k in range(num_files)
        ]
        future = dask_controller.daskclient.submit(
            self.cleanup_kymographs,
            reorg_futures,
            file_list,
            retries=1,
            priority=priority,
        )
        dask_controller.futures["Kymographs Cleaned Up"] = future

    def post_process(self, dask_controller):
        dask_controller.daskclient.restart()
        self.collect_metadata(dask_controller)
        self.reorg_all_kymographs(dask_controller)

    def kymo_report(self):
        df_in = self.meta_handle.read_df("kymograph", read_metadata=True)

        fov_list = df_in.metadata["attempted_fov_list"]
        failed_fovs = df_in.metadata["failed_fov_list"]

        fovs_proc = len(df_in.groupby(["fov"]).size())
        rows_proc = len(df_in.groupby(["fov", "row"]).size())
        trenches_proc = len(df_in.groupby(["fov", "row", "trench"]).size())

        print("fovs processed: " + str(fovs_proc) + "/" + str(len(fov_list)))
        print("lanes processed: " + str(rows_proc))
        print("trenches processed: " + str(trenches_proc))
        print("row/fov: " + str(rows_proc / fovs_proc))
        print("trenches/fov: " + str(trenches_proc / fovs_proc))

        print("failed fovs: " + str(failed_fovs))


class kymograph_multifov(multifov):
    def __init__(self, headpath):
        """The kymograph class is used to generate and visualize kymographs. The central function of this
        class is the method 'generate_kymograph', which takes an hdf5 file of images from a single fov and
        outputs an hdf5 file containing kymographs from all detected trenches.

        NOTE: I need to revisit the row detection, must ensure there can be no overlap...

        Args:
            input_file_prefix (string): File prefix for all input hdf5 files of the form
            [input_file_prefix][number].hdf5
            all_channels (list): list of strings corresponding to the different image channels
            available in the input hdf5 file, with the channel used for segmenting trenches in
            the first position. NOTE: these names must match those of the input hdf5 file datasets.
            trench_len_y (int): Length from the end of the tenches to be used when cropping in the
            y-dimension.

        """

        self.headpath = headpath
        self.metapath = headpath + "/metadata.hdf5"
        self.meta_handle = pandas_hdf5_handler(self.metapath)
        self.metadf = self.meta_handle.read_df("global", read_metadata=True)
        self.metadata = self.metadf.metadata

    def import_hdf5(self, i):
        """Performs initial import of the hdf5 file to be processed. Converts the input hdf5 file's "channel"
        datasets into the first dimension of the array, ordered as specified by 'self.all_channels'. Outputs
        a numpy array.

        Args:
            i (int): Specifies the current fov index.

        Returns:
            array: A numpy array containing the hdf5 file image data.
        """
        fov = self.fov_list[i]
        fovdf = self.metadf.loc[fov]
        fovdf = fovdf.loc[
            (slice(self.t_range[0], self.t_range[1], self.t_subsample_step)), :
        ]
        file_indices = fovdf["File Index"].unique().tolist()

        channel_list = []
        for channel in self.all_channels:
            file_list = []
            for j, file_idx in enumerate(file_indices):
                filedf = fovdf[fovdf["File Index"] == file_idx]
                img_indices = filedf["Image Index"].unique().tolist()
                with h5py.File(
                    self.headpath + "/hdf5/hdf5_" + str(file_idx) + ".hdf5", "r"
                ) as infile:
                    file_list += [
                        infile[channel][idx][:, :, np.newaxis] for idx in img_indices
                    ]
            channel_list.append(np.concatenate(file_list, axis=2))
        channel_array = np.array(channel_list)
        return channel_array

    def import_hdf5_files(
        self, all_channels, seg_channel, fov_list, t_range, t_subsample_step
    ):
        seg_channel_idx = all_channels.index(seg_channel)
        all_channels.insert(0, all_channels.pop(seg_channel_idx))
        self.all_channels = all_channels
        self.seg_channel = all_channels[0]
        self.fov_list = fov_list
        self.t_range = (t_range[0], t_range[1] + 1)
        self.t_subsample_step = t_subsample_step

        super(kymograph_multifov, self).__init__(fov_list)

        imported_array_list = self.map_to_fovs(self.import_hdf5)

        return imported_array_list

    def median_filter_2d(self, array, smoothing_kernel):
        """Two-dimensional median filter, with average smoothing at the signal edges in
        the first dimension.

        Args:
            array_list (list): List containing a single array of yt signal to be smoothed.

        Returns:
            array: Median-filtered yt signal.
        """
        kernel = np.array(smoothing_kernel)
        kernel_pad = kernel // 2 + 1
        med_filter = scipy.signal.medfilt(array, kernel_size=kernel)
        start_edge = np.mean(med_filter[kernel_pad[0] : kernel[0]])
        end_edge = np.mean(med_filter[-kernel[0] : -kernel_pad[0]])
        med_filter[: kernel_pad[0]] = start_edge
        med_filter[-kernel_pad[0] :] = end_edge
        return med_filter

    def get_smoothed_y_percentiles(
        self, i, imported_array_list, y_percentile, smoothing_kernel_y
    ):
        """For each imported array, computes the percentile along the x-axis of the segmentation
        channel, generating a (y,t) array. Then performs median filtering of this array for smoothing.

        Args:
            i (int): Specifies the current fov index.
            imported_array_list (list): A 3list containing numpy arrays containing the hdf5 file image
            data of shape (channel,y,x,t).
            y_percentile (int): Percentile to apply along the x-axis.
            smoothing_kernel_y (tuple): Kernel to use for median filtering.

        Returns:
            array: A smoothed percentile array of shape (y,t)
        """
        imported_array = imported_array_list[i]
        y_percentiles = np.percentile(
            imported_array[0], y_percentile, axis=1, interpolation="lower"
        )
        y_percentiles_smoothed = self.median_filter_2d(
            y_percentiles, smoothing_kernel_y
        )
        # Normalize (scale by range and subtract minimum) to make scaling of thresholds make more sense
        min_qth_percentile = y_percentiles_smoothed.min(axis=0)
        max_qth_percentile = y_percentiles_smoothed.max(axis=0)
        y_percentiles_smoothed = (y_percentiles_smoothed - min_qth_percentile) / (
            max_qth_percentile - min_qth_percentile
        )
        return y_percentiles_smoothed

    def triangle_threshold(
        self,
        img_arr,
        triangle_nbins,
        triangle_scaling,
        triangle_max_threshold,
        triangle_min_threshold,
    ):
        """Applys a triangle threshold to each timepoint in a (y,t) input array, returning a boolean mask.

        Args:
            img_arr (array): Image array to be thresholded.
            triangle_nbins (int): Number of bins to be used to construct the thresholding
            histogram.
            triangle_scaling (float): Factor by which to scale the threshold.

        Returns:
            array: Boolean mask produced by the threshold.
        """
        all_thresholds = (
            np.apply_along_axis(
                sk.filters.threshold_triangle, 0, img_arr, nbins=triangle_nbins
            )
            * triangle_scaling
        )  # (t,) array

        thresholds_above_min = all_thresholds > triangle_min_threshold
        thresholds_below_max = all_thresholds < triangle_max_threshold
        all_thresholds[~thresholds_above_min] = triangle_min_threshold
        all_thresholds[~thresholds_below_max] = triangle_max_threshold

        triangle_mask = img_arr > all_thresholds
        return triangle_mask, all_thresholds

    def get_edges_from_mask(self, mask):
        """Finds edges from a boolean mask of shape (y,t). Filters out rows of length
        smaller than y_min_edge_dist.

        Args:
            mask (array): Boolean of shape (y,t) resulting from triangle thresholding.
            y_min_edge_dist (int): Minimum row length necessary for detection.

        Returns:
            list: List containing arrays of edges for each timepoint, filtered for rows that are too small.
        """
        edges_list = []
        start_above_list = []
        end_above_list = []
        for t in range(mask.shape[1]):
            edge_mask = mask[1:, t] != mask[:-1, t]
            start_above, end_above = (mask[0, t] == True, mask[-1, t] == True)
            edges = np.where(edge_mask)[0]
            # edges = self.remove_out_of_frame(edges,start_above,end_above)
            # edges = self.remove_small_rows(edges,y_min_edge_dist)
            edges_list.append(edges)
            start_above_list.append(start_above)
            end_above_list.append(end_above)
        return edges_list, start_above_list, end_above_list

    def get_trench_edges_y(
        self,
        i,
        y_percentiles_smoothed_list,
        triangle_nbins,
        triangle_scaling,
        triangle_max_threshold,
        triangle_min_threshold,
    ):
        """Detects edges in the shape (y,t) smoothed percentile arrays for each input array.

        Args:
            i (int): Specifies the current fov index.
            y_percentiles_smoothed_list (list): List containing a smoothed percentile array for each input array.
            triangle_nbins (int): Number of bins to be used to construct the thresholding histogram.
            triangle_scaling (float): Factor by which to scale the threshold.
            y_min_edge_dist (int): Minimum row length necessary for detection.

        Returns:
            list: List containing arrays of edges for each timepoint, filtered for rows that are too small.
        """
        y_percentiles_smoothed = y_percentiles_smoothed_list[i]
        trench_mask_y, _ = self.triangle_threshold(
            y_percentiles_smoothed,
            triangle_nbins,
            triangle_scaling,
            triangle_max_threshold,
            triangle_min_threshold,
        )
        (
            trench_edges_y_list,
            start_above_list,
            end_above_list,
        ) = self.get_edges_from_mask(trench_mask_y)
        return trench_edges_y_list, start_above_list, end_above_list

    def repair_out_of_frame(self, trench_edges_y, start_above, end_above):
        if start_above:
            trench_edges_y = np.array([0] + [trench_edges_y.tolist()])
        if end_above:
            trench_edges_y = np.array(
                [trench_edges_y.tolist()] + [int(self.metadata["height"])]
            )
        return trench_edges_y

    def remove_small_rows(self, edges, min_edge_dist):
        """Filters out small rows when performing automated row detection.

        Args:
            edges (array): Array of edges along y-axis.
            min_edge_dist (int): Minimum row length necessary for detection.

        Returns:
            array: Array of edges, filtered for rows that are too small.
        """
        grouped_edges = edges.reshape(-1, 2)
        row_lens = np.diff(grouped_edges, axis=1)
        row_mask = (row_lens > min_edge_dist).flatten()
        filtered_edges = grouped_edges[row_mask]
        return filtered_edges.flatten()

    def remove_out_of_frame(
        self, orientations, repaired_trench_edges_y, start_above, end_above
    ):
        """Takes an array of trench row edges and removes the first/last
        edge, if that edge does not have a proper partner (i.e. trench row mask
        takes value True at boundaries of image).

        Args:
            edges (array): Array of edges along y-axis.
            start_above (bool): True if the trench row mask takes value True at the
            starting edge of the mask.
            end_above (bool): True if the trench row mask takes value True at the
            ending edge of the mask.

        Returns:
            array: Array of edges along y-axis, corrected for edge pairs that
            are out of frame.
        """
        drop_first_row, drop_last_row = (False, False)
        if start_above and orientations[0] == 0:  # if the top is facing down and is cut
            drop_first_row = True
            orientations = orientations[1:]
            repaired_trench_edges_y = repaired_trench_edges_y[2:]
        if end_above and orientations[-1] == 1:  # if the bottom is facing up and is cut
            drop_last_row = True
            orientations = orientations[:-1]
            repaired_trench_edges_y = repaired_trench_edges_y[:-2]
        return orientations, drop_first_row, drop_last_row, repaired_trench_edges_y

    #         if start_above and orientations[0] == 0: #if the top is facing down and is cut
    #             orientations = orientations[1:]
    #             repaired_trench_edges_y = repaired_trench_edges_y[2:]
    #         if end_above and orientations[-1] == 1: #if the bottom is facing up and is cut
    #             orientations = orientations[:-1]
    #             repaired_trench_edges_y = repaired_trench_edges_y[:-2]
    #         return orientations,repaired_trench_edges_y

    #     def assign_orientation(self,orientations,repaired_trench_edges_y,start_above,end_above):
    #         """Takes an array of trench row edges and removes the first/last
    #         edge, if that edge does not have a proper partner (i.e. trench row mask
    #         takes value True at boundaries of image).

    #         Args:
    #             edges (array): Array of edges along y-axis.
    #             start_above (bool): True if the trench row mask takes value True at the
    #             starting edge of the mask.
    #             end_above (bool): True if the trench row mask takes value True at the
    #             ending edge of the mask.

    #         Returns:
    #             array: Array of edges along y-axis, corrected for edge pairs that
    #             are out of frame.
    #         """
    #         drop_first_row,drop_last_row = (False,False)
    #         if start_above and orientations[0] == 0: #if the top is facing down and is cut
    #             drop_first_row = True
    #             orientations = orientations[1:]
    #             repaired_trench_edges_y = repaired_trench_edges_y[2:]
    #         if end_above and orientations[-1] == 1: #if the bottom is facing up and is cut
    #             drop_last_row = True
    #             orientations = orientations[:-1]
    #             repaired_trench_edges_y = repaired_trench_edges_y[:-2]
    #         return orientations,drop_first_row,drop_last_row,repaired_trench_edges_y

    def get_manual_orientations(
        self,
        i,
        trench_edges_y_lists,
        start_above_lists,
        end_above_lists,
        expected_num_rows,
        top_orientation,
        orientation_on_fail,
        y_min_edge_dist,
    ):
        trench_edges_y = trench_edges_y_lists[i][0]
        start_above = start_above_lists[i][0]
        end_above = end_above_lists[i][0]
        orientations = []

        repaired_trench_edges_y = self.repair_out_of_frame(
            trench_edges_y, start_above, end_above
        )
        repaired_trench_edges_y = self.remove_small_rows(
            repaired_trench_edges_y, y_min_edge_dist
        )

        #         trench_edges_y_no_drift = self.remove_out_of_frame(top_orientation,trench_edges_y,start_above,end_above)
        #         trench_edges_y_no_drift = self.remove_small_rows(trench_edges_y_no_drift,y_min_edge_dist)

        if repaired_trench_edges_y.shape[0] // 2 == expected_num_rows:
            orientation = top_orientation
            for row in range(repaired_trench_edges_y.shape[0] // 2):
                orientations.append(orientation)
                orientation = (orientation + 1) % 2
            (
                orientations,
                drop_first_row,
                drop_last_row,
                repaired_trench_edges_y,
            ) = self.remove_out_of_frame(
                orientations, repaired_trench_edges_y, start_above, end_above
            )

        elif (
            repaired_trench_edges_y.shape[0] // 2 < expected_num_rows
        ) and orientation_on_fail is not None:
            orientation = orientation_on_fail
            for row in range(repaired_trench_edges_y.shape[0] // 2):
                orientations.append(orientation)
                orientation = (orientation + 1) % 2
            (
                orientations,
                drop_first_row,
                drop_last_row,
                repaired_trench_edges_y,
            ) = self.remove_out_of_frame(
                orientations, repaired_trench_edges_y, start_above, end_above
            )
        else:
            print("Start frame does not have expected number of rows!")

        return orientations, drop_first_row, drop_last_row

    def get_trench_ends(
        self,
        i,
        trench_edges_y_lists,
        start_above_lists,
        end_above_lists,
        orientations_list,
        drop_first_row_list,
        drop_last_row_list,
        y_min_edge_dist,
    ):
        trench_edges_y_list = trench_edges_y_lists[i]
        start_above_list = start_above_lists[i]
        end_above_list = end_above_lists[i]
        orientations = orientations_list[i]
        drop_first_row, drop_last_row = (drop_first_row_list[i], drop_last_row_list[i])

        top_orientation = orientations[0]

        y_ends_list = []

        for t, trench_edges_y in enumerate(trench_edges_y_list):
            start_above = start_above_list[t]
            end_above = end_above_list[t]

            repaired_trench_edges_y = self.repair_out_of_frame(
                trench_edges_y, start_above, end_above
            )
            repaired_trench_edges_y = self.remove_small_rows(
                repaired_trench_edges_y, y_min_edge_dist
            )

            if (
                repaired_trench_edges_y.shape[0] // 2 > len(orientations)
            ) and drop_first_row:
                repaired_trench_edges_y = repaired_trench_edges_y[2:]
            if (
                repaired_trench_edges_y.shape[0] // 2 > len(orientations)
            ) and drop_last_row:
                repaired_trench_edges_y = repaired_trench_edges_y[:-2]
            grouped_edges = repaired_trench_edges_y.reshape(-1, 2)  # or,2
            y_ends = []
            for edges, orientation in enumerate(orientations):
                y_ends.append(grouped_edges[edges, orientation])
            y_ends = np.array(y_ends)
            y_ends_list.append(y_ends)
        return y_ends_list

    def get_y_drift(self, i, y_ends_lists):
        """Given a list of midpoints, computes the average drift in y for every timepoint.

        Args:
            y_midpoints_list (list): A list containing, for each fov, a list of the form [time_list,[midpoint_array]]
            containing the trench row midpoints.

        Returns:
            list: A nested list of the form [time_list,[y_drift_int]] for fov i.
        """
        y_ends_list = y_ends_lists[i]
        y_drift = []
        for t in range(len(y_ends_list) - 1):
            diff_mat = np.subtract.outer(y_ends_list[t + 1], y_ends_list[t])
            if len(diff_mat) > 0:
                min_dist_idx = np.argmin(abs(diff_mat), axis=0)
                min_dists = []
                for row in range(diff_mat.shape[0]):
                    min_dists.append(diff_mat[row, min_dist_idx[row]])
                min_dists = np.array(min_dists)
                median_translation = np.median(min_dists)
            else:
                median_translation = 0
            y_drift.append(median_translation)
        net_y_drift = np.append(np.array([0]), np.add.accumulate(y_drift)).astype(int)
        return net_y_drift

    def keep_in_frame_kernels(
        self,
        i,
        y_ends_lists,
        y_drift_list,
        imported_array_list,
        orientations_list,
        padding_y,
        trench_len_y,
    ):
        """Removes those kernels which drift out of the image during any timepoint.
        Args:
            trench_edges_y_lists (list): A list containing, for each fov, a time-ordered list of trench edge arrays.
            y_drift_list (list): A list containing, for each fov, a nested list of the form [time_list,[y_drift_int]].
            imported_array_list (int): A numpy array containing the hdf5 file image data.
            padding_y (int): Y-dimensional padding for cropping.

        Returns:
            list: Time-ordered list of trench edge arrays, filtered for images which
            stay in frame for all timepoints, for fov i.
        """

        y_ends_list = y_ends_lists[i]
        init_y_ends = y_ends_list[0]
        y_drift = y_drift_list[i]
        max_y_dim = imported_array_list[i].shape[1]
        orientations = orientations_list[i]

        max_drift, min_drift = np.max(y_drift), np.min(y_drift)

        valid_y_ends_list = []
        valid_orientations = []
        for j, orientation in enumerate(orientations):
            y_end = init_y_ends[j]
            if orientation == 0:
                bottom_edge = y_end + trench_len_y + max_drift
                top_edge = y_end - padding_y + min_drift
                edge_under_max = bottom_edge < max_y_dim
                edge_over_min = top_edge >= 0
            else:
                bottom_edge = y_end + padding_y + max_drift
                top_edge = y_end - trench_len_y + min_drift
                edge_under_max = bottom_edge < max_y_dim
                edge_over_min = top_edge >= 0

            edge_in_bounds = edge_under_max * edge_over_min

            if edge_in_bounds:
                valid_y_ends_list.append([y_end[j] for y_end in y_ends_list])
                valid_orientations.append(orientation)

        valid_y_ends = np.array(valid_y_ends_list).T  # t,edge

        return valid_y_ends, valid_orientations

    #
    #         valid_edge_mask = []
    #         valid_orientation_mask = []
    #         for i in range(0,len(edge_in_bounds),2):
    #             if np.all(edge_in_bounds[i:i+2]):
    #                 valid_edge_mask+=[True,True]
    #                 valid_orientation_mask+=[True]
    #             else:
    #                 valid_edge_mask+=[False,False]
    #                 valid_orientation_mask+=[False]

    #         valid_edges_y_list = [trench_edges_y[valid_edge_mask] for trench_edges_y in trench_edges_y_list]

    #     def get_row_numbers(self,i,trench_edges_y_list):
    #         """Computes the number of trench rows in the fov, from the detected edges.

    #         Args:
    #             i (int): Specifies the current fov index.
    #             trench_edges_y_list (list): List containing, for each fov entry, a list of time-sorted edge arrays.

    #         Returns:
    #             int: The number of trench rows detected in the fov of index i.
    #         """
    #         trench_edges_y = trench_edges_y_list[i]
    #         edge_num_list = [len(item) for item in trench_edges_y]
    #         trench_row_num = (np.median(edge_num_list).astype(int))//2
    #         return trench_row_num

    def crop_y(
        self,
        i,
        imported_array_list,
        y_drift_list,
        valid_y_ends_list,
        valid_orientations_list,
        padding_y,
        trench_len_y,
    ):
        """Performs cropping of the images in the y-dimension.

        Args:
            i (int): Specifies the current fov index.
            trench_edges_y_list (list): List containing, for each fov entry, a list of time-sorted edge arrays.
            row_num_list (list): List containing The number of trench rows detected in each fov.
            imported_array_list (list): A list containing numpy arrays containing the hdf5 file image
            data of shape (channel,y,x,t).
            padding_y (int): Padding to be used when cropping in the y-dimension.
            trench_len_y (int): Length from the end of the tenches to be used when cropping in the
            y-dimension.
            top_orientation (int, optional): The orientation of the top-most row where 0 corresponds to a trench with
            a downward-oriented trench opening and 1 corresponds to a trench with an upward-oriented trench opening.
        Returns:
            array: A y-cropped array of shape (rows,channels,x,y,t).
        """
        imported_array = imported_array_list[i]
        y_drift = y_drift_list[i]
        valid_y_ends = valid_y_ends_list[i]
        valid_orientations = valid_orientations_list[i]

        drift_corrected_edges = np.add.outer(y_drift, valid_y_ends[0])
        time_list = []

        for t in range(imported_array.shape[3]):
            trench_ends_y = drift_corrected_edges[t]
            row_list = []

            for r, orientation in enumerate(valid_orientations):
                trench_end = trench_ends_y[r]
                if orientation == 0:
                    upper = max(trench_end - padding_y, 0)
                    lower = min(trench_end + trench_len_y, imported_array.shape[1])
                else:
                    upper = max(trench_end - trench_len_y, 0)
                    lower = min(trench_end + padding_y, imported_array.shape[1])

                channel_list = []
                for c in range(imported_array.shape[0]):
                    #                     output_array = np.pad(imported_array[c,upper:lower,:,t],((pad, 0),(0,0)),'constant')
                    output_array = imported_array[c, upper:lower, :, t]
                    channel_list.append(output_array)
                row_list.append(channel_list)
            time_list.append(row_list)

        cropped_in_y = np.array(time_list)
        if len(cropped_in_y.shape) != 5:
            print("Error in crop_y")
            return None
        else:
            cropped_in_y = np.moveaxis(cropped_in_y, (0, 1, 2, 3, 4), (4, 0, 1, 2, 3))
            return cropped_in_y

    #     def crop_trenches_in_y(self,imported_array_list):
    #         """Master function for cropping the input hdf5 file in the y-dimension.

    #         Args:
    #             imported_array_list (list): List containing, for each fov entry, a numpy array containing
    #             the corresponding hdf5 file image data.

    #         Returns:
    #             list: List containing, for each fov entry, a y-cropped numpy array of shape (rows,channels,x,y,t).
    #         """
    #         y_percentiles_smoothed_list = self.map_to_fovs(self.get_smoothed_y_percentiles,imported_array_list,\
    #                                                        self.y_percentile,self.smoothing_kernel_y)

    #         get_trench_edges_y_output = self.map_to_fovs(self.get_trench_edges_y,y_percentiles_smoothed_list,self.triangle_nbins,self.triangle_scaling,self.triangle_max_threshold,self.triangle_min_threshold)
    #         trench_edges_y_lists = [item[0] for item in get_trench_edges_y_output]
    #         start_above_lists = [item[1] for item in get_trench_edges_y_output]
    #         end_above_lists = [item[2] for item in get_trench_edges_y_output]

    #         orientations_list = self.map_to_fovs(self.get_manual_orientations,trench_edges_y_lists,start_above_lists,end_above_lists,self.expected_num_rows,\
    #                                              self.orientation_detection,self.orientation_on_fail,self.y_min_edge_dist)

    #         y_ends_lists = self.map_to_fovs(self.get_trench_ends,trench_edges_y_lists,start_above_lists,end_above_lists,orientations_list,self.y_min_edge_dist)

    #         y_drift_list = self.map_to_fovs(self.get_y_drift,y_ends_lists)

    #         keep_in_frame_kernels_output = self.map_to_fovs(self.keep_in_frame_kernels,y_ends_lists,y_drift_list,imported_array_list,orientations_list,self.padding_y,self.trench_len_y)
    #         valid_y_ends_lists = [item[0] for item in keep_in_frame_kernels_output]
    #         valid_orientations_list = [item[1] for item in keep_in_frame_kernels_output]

    #         cropped_in_y_list = self.map_to_fovs(self.crop_y,imported_array_list,y_drift_list,valid_y_ends_lists,orientations_list,self.padding_y,self.trench_len_y)

    #         return cropped_in_y_list

    def get_smoothed_x_percentiles(
        self,
        i,
        cropped_in_y_list,
        x_percentile,
        background_kernel_x,
        smoothing_kernel_x,
    ):
        """Summary

        Args:
            i (int): Specifies the current fov index.
            cropped_in_y_list (list): List containing, for each fov entry, a y-cropped numpy array of shape (rows,channels,x,y,t).
            x_percentile (int): Used for reducing signal in xyt to only the xt dimension when cropping
            in the x-dimension.
            background_kernel_x (tuple): Two-entry tuple specifying a kernel size for performing background subtraction
            on xt signal when cropping in the x-dimension. Dim_1 (time) should be set to 1.
            smoothing_kernel_x (tuple): Two-entry tuple specifying a kernel size for performing smoothing
            on xt signal when cropping in the x-dimension. Dim_1 (time) should be set to 1.

        Returns:
            array: A smoothed and background subtracted percentile array of shape (rows,x,t)
        """
        cropped_in_y = cropped_in_y_list[i]
        x_percentiles_smoothed_rows = []
        for row_num in range(cropped_in_y.shape[0]):
            cropped_in_y_arr = cropped_in_y[row_num, 0]
            x_percentiles = np.percentile(cropped_in_y_arr, x_percentile, axis=0)
            x_background_filtered = x_percentiles - self.median_filter_2d(
                x_percentiles, background_kernel_x
            )
            x_smooth_filtered = self.median_filter_2d(
                x_background_filtered, smoothing_kernel_x
            )
            x_smooth_filtered[x_smooth_filtered < 0.0] = 0.0
            x_percentiles_smoothed_rows.append(x_smooth_filtered)
        x_percentiles_smoothed_rows = np.array(x_percentiles_smoothed_rows)
        return x_percentiles_smoothed_rows

    def get_midpoints_from_mask(self, mask):
        """Using a boolean x mask, computes the positions of trench midpoints.

        Args:
            mask (array): x boolean array, specifying where trenches are present.

        Returns:
            array: array of trench midpoint x positions.
        """
        transitions = mask[:-1].astype(int) - mask[1:].astype(int)

        trans_up = np.where((transitions == -1))[0]
        trans_dn = np.where((transitions == 1))[0]

        if len(np.where(trans_dn > trans_up[0])[0]) > 0:
            first_dn = np.where(trans_dn > trans_up[0])[0][0]
            trans_dn = trans_dn[first_dn:]
            trans_up = trans_up[: len(trans_dn)]
            midpoints = (trans_dn + trans_up) // 2
        else:
            midpoints = []
        return midpoints

    def get_midpoints(self, x_percentiles_t, otsu_nbins, otsu_scaling):
        """Given an array of signal in x, determines the position of trench midpoints.

        Args:
            x_percentiles_t (array): array of trench intensities in x, at time t.
            otsu_nbins (int): Number of bins to use when applying Otsu's method to x-dimension signal.
            otsu_scaling (float): Threshold scaling factor for Otsu's method thresholding.

        Returns:
            array: array of trench midpoint x positions.
        """
        otsu_threshold = (
            sk.filters.threshold_otsu(x_percentiles_t[:, np.newaxis], nbins=otsu_nbins)
            * otsu_scaling
        )
        x_mask = x_percentiles_t < otsu_threshold
        # x_mask = x_percentiles_t>otsu_threshold
        midpoints = self.get_midpoints_from_mask(x_mask)
        return midpoints, otsu_threshold

    def get_all_midpoints(
        self, i, x_percentiles_smoothed_list, otsu_nbins, otsu_scaling
    ):
        """Given an x percentile array of shape (rows,x,t), determines the trench midpoints of each row array
        at each time t.

        Args:
            i (int): Specifies the current fov index.
            x_percentiles_smoothed (array): A smoothed and background subtracted percentile array of shape (rows,x,t)
            otsu_nbins (TYPE): Description
            otsu_scaling (TYPE): Description

        Returns:
            list: A nested list of the form [row_list,[time_list,[midpoint_array]]].
        """
        x_percentiles_smoothed_row = x_percentiles_smoothed_list[i]
        midpoints_row_list = []
        for j in range(x_percentiles_smoothed_row.shape[0]):
            x_percentiles_smoothed = x_percentiles_smoothed_row[j]
            all_midpoints = []
            midpoints, _ = self.get_midpoints(
                x_percentiles_smoothed[:, 0], otsu_nbins, otsu_scaling
            )
            if len(midpoints) == 0:
                return None
            all_midpoints.append(midpoints)
            for t in range(1, x_percentiles_smoothed.shape[1]):
                midpoints, _ = self.get_midpoints(
                    x_percentiles_smoothed[:, t], otsu_nbins, otsu_scaling
                )
                if len(midpoints) / (len(all_midpoints[-1]) + 1) < 0.5:
                    all_midpoints.append(all_midpoints[-1])
                else:
                    all_midpoints.append(midpoints)
            midpoints_row_list.append(all_midpoints)
        return midpoints_row_list

    def get_x_drift(self, i, all_midpoints_list):
        """Given an t by x array of midpoints, computed the average drift in x for every timepoint.

        Args:
            i (int): Specifies the current fov index.
            all_midpoints_list (list): A nested list of the form [fov_list,[row_list,[time_list,[midpoint_array]]]] containing
            the trench midpoints.

        Returns:
            list: A nested list of the form [row_list,[time_list,[x_drift_int]]].
        """
        midpoints_row_list = all_midpoints_list[i]
        x_drift_row_list = []
        for all_midpoints in midpoints_row_list:
            x_drift = []
            for t in range(len(all_midpoints) - 1):
                diff_mat = np.subtract.outer(all_midpoints[t + 1], all_midpoints[t])
                min_dist_idx = np.argmin(abs(diff_mat), axis=0)
                min_dists = diff_mat[min_dist_idx]
                median_translation = int(np.median(min_dists))
                x_drift.append(median_translation)
            net_x_drift = np.append(np.array([0]), np.add.accumulate(x_drift))
            x_drift_row_list.append(net_x_drift)
        return x_drift_row_list

    def init_counting_arr(self, x_dim, t_dim):
        """Initializes a counting array of shape (x_dim,t_dim) which counts from 0 to
        x_dim on axis 0 for all positions in axis 1.

        Args:
            x_dim (int): Size of x axis to use.
            t_dim (int): Size of t axis to use.

        Returns:
            array: Counting array to be used for masking out trenches in x.
        """
        ones_arr = np.ones(x_dim)
        counting_arr = np.add.accumulate(np.ones(x_dim)).astype(int) - 1
        counting_arr_repeated = np.repeat(counting_arr[:, np.newaxis], t_dim, axis=1)
        return counting_arr_repeated

    def get_k_mask(self, in_bounds, counting_arr, k):
        """Generates a boolean trench mask of shape (x_dim,t_dim) for a given trench k, using
        the trench boundary values in in_bounds_list.

        Args:
            in_bounds (array): A shape (2,t_dim,k_dim) array specifying the start and end bounds in x of a
            given trench k over time.
            counting_arr (array): Counting array to be used for masking out trenches in x.
            k (int): Int specifying the trench to generate a mask for.

        Returns:
            array: Boolean trench mask of shape (x_dim,t_dim) for a given trench k.
        """
        working_t_dim = in_bounds.shape[1]
        cropped_counting_arr = counting_arr[:, :working_t_dim]
        k_mask = np.logical_and(
            cropped_counting_arr > in_bounds[0, :, k],
            cropped_counting_arr < in_bounds[1, :, k],
        ).T
        return k_mask

    def apply_kymo_mask(self, img_arr, mask_arr, row_num, channel):
        """Given a y-cropped image and a boolean trench mask of shape (x_dim,t_dim), masks that image in
        xt to generate an output kymograph of shape (y_dim,x_dim,t_dim).

        Args:
            img_arr (array): A numpy array of a y-cropped image
            mask_arr (array): A boolean trench mask of shape (x_dim,t_dim) for a given trench k
            row_num (int): Int specifying the current row.
            channel (int): Int specifying which channel we are getting midpoints from (order specified by
            self.all_channels).

        Returns:
            array: Kymograph array of shape (y_dim,x_dim,t_dim).
        """
        working_img_arr = img_arr[row_num, channel]
        reshaped_arr = np.swapaxes(working_img_arr, 1, 2)
        masked_arr = reshaped_arr[:, mask_arr.astype(bool)]
        reshaped_masked_arr = masked_arr.reshape(
            reshaped_arr.shape[0], reshaped_arr.shape[1], -1
        )
        swapped_masked_arr = np.swapaxes(reshaped_masked_arr, 1, 2)
        return swapped_masked_arr

    def get_corrected_midpoints(
        self, i, all_midpoints_list, x_drift_list, trench_width_x, trench_present_thr
    ):
        midpoints_row_list = all_midpoints_list[i]
        x_drift_row_list = x_drift_list[i]
        corrected_midpoints = []
        for row_num, all_midpoints in enumerate(midpoints_row_list):
            x_drift = x_drift_row_list[row_num]
            midpoint_seeds = self.filter_midpoints(
                all_midpoints, x_drift, trench_width_x, trench_present_thr
            )
            corrected_midpoints_row = (
                x_drift[:, np.newaxis] + midpoint_seeds[np.newaxis, :]
            )
            corrected_midpoints.append(corrected_midpoints_row)
        return corrected_midpoints

    def filter_midpoints(
        self, all_midpoints, x_drift, trench_width_x, trench_present_thr
    ):

        drift_corrected_midpoints = []
        for t in range(len(x_drift)):
            drift_corrected_t = all_midpoints[t] - x_drift[t]
            drift_corrected_midpoints.append(drift_corrected_t)
        midpoints_up, midpoints_dn = (
            all_midpoints[0] - trench_width_x // 2,
            all_midpoints[0] + trench_width_x // 2 + 1,
        )

        trench_present_t = []
        for t in range(len(drift_corrected_midpoints)):
            above_mask = np.greater.outer(drift_corrected_midpoints[t], midpoints_up)
            below_mask = np.less.outer(drift_corrected_midpoints[t], midpoints_dn)
            in_bound_mask = above_mask * below_mask
            trench_present = np.any(in_bound_mask, axis=0)
            trench_present_t.append(trench_present)
        trench_present_t = np.array(trench_present_t)
        trench_present_perc = (
            np.sum(trench_present_t, axis=0) / trench_present_t.shape[0]
        )

        presence_filter_mask = trench_present_perc >= trench_present_thr

        midpoint_seeds = all_midpoints[0][presence_filter_mask]
        return midpoint_seeds

    def get_k_masks(
        self, cropped_in_y, all_midpoints, x_drift, trench_width_x, trench_present_thr
    ):
        """Generates a boolean trench mask of shape (x_dim,t_dim) for each trench k. This will be used to mask
        out each trench at a later step.

        Args:
            cropped_in_y (array): A y-cropped numpy array of shape (rows,channels,x,y,t) containing y-cropped image data.
            all_midpoints (list): A list containing, for each time t, an array of trench midpoints.
            x_drift (list): A list containing, for each time t, an int corresponding to the drift of the midpoints in x.
            trench_width_x (int): Width to be used when cropping in the x-dimension.

        Returns:
            list:  A list containing, for each trench k, a boolean trench mask of shape (x_dim,t_dim).
        """
        midpoint_seeds = self.filter_midpoints(
            all_midpoints, x_drift, trench_width_x, trench_present_thr
        )
        corrected_midpoints = x_drift[:, np.newaxis] + midpoint_seeds[np.newaxis, :]
        midpoints_up, midpoints_dn = (
            corrected_midpoints - trench_width_x // 2,
            corrected_midpoints + trench_width_x // 2 + 1,
        )
        valid_mask = np.all(midpoints_up >= 0, axis=0) * np.all(
            midpoints_dn <= cropped_in_y.shape[3], axis=0
        )
        in_bounds = np.array([midpoints_up[:, valid_mask], midpoints_dn[:, valid_mask]])
        counting_arr = self.init_counting_arr(
            cropped_in_y.shape[3], cropped_in_y.shape[4]
        )

        k_masks = []
        for k in range(in_bounds.shape[2]):
            k_mask = self.get_k_mask(in_bounds, counting_arr, k)
            k_masks.append(k_mask)
        return k_masks

    def crop_with_k_masks(self, cropped_in_y, row_num, k_masks):
        """Performs cropping of the aleady y-cropped image data, using pregenerated kymograph masks
        of shape (x_dim,t_dim).

        Args:
            cropped_in_y (array): A y-cropped array of shape (rows,channels,x,y,t).
            row_num (int): The row number to crop kymographs from.
            k_masks (list): A list containing, for each trench k, a boolean trench mask of shape (x_dim,t_dim).

        Returns:
            list: A kymograph array of shape (channels,trenches,y_dim,x_dim,t_dim)
        """
        x_cropped = []
        for channel in range(len(self.all_channels)):
            kymographs = []
            for k in range(len(k_masks)):
                k_mask = k_masks[k]
                kymograph = self.apply_kymo_mask(cropped_in_y, k_mask, row_num, channel)
                kymographs.append(kymograph)
            x_cropped.append(np.array(kymographs))
        x_cropped = np.array(x_cropped)
        return x_cropped

    def get_crop_in_x(
        self,
        i,
        cropped_in_y_list,
        all_midpoints_list,
        x_drift_list,
        trench_width_x,
        trench_present_thr,
    ):
        """Generates complete kymograph arrays for all trenches in the fov in every channel listed in 'self.all_channels'.
        Outputs a list of these kymograph arrays, with entries corresponding to each row in the fov with index i.

        Args:
            i (int): Specifies the current fov index.
            cropped_in_y_list (list): List containing, for each fov entry, a y-cropped numpy array of shape (rows,channels,x,y,t).
            all_midpoints_list (list): A nested list of the form [fov_list,[row_list,[time_list,[midpoint_array]]]] containing
            the trench midpoints.
            x_drift_list (list): A nested list of the form [fov_list,[row_list,[time_list,[x_drift_int]]]] containing the computed
            drift in the x dimension.
            trench_width_x (int): Width to be used when cropping in the x-dimension.

        Returns:
            list: A list containing, for each row, a kymograph array of shape (channels,trenches,y_dim,x_dim,t_dim).
        """
        cropped_in_y = cropped_in_y_list[i]
        midpoints_row_list = all_midpoints_list[i]
        x_drift_row_list = x_drift_list[i]
        crop_in_x_row_list = []
        for row_num, all_midpoints in enumerate(midpoints_row_list):
            x_drift = x_drift_row_list[row_num]
            k_masks = self.get_k_masks(
                cropped_in_y, all_midpoints, x_drift, trench_width_x, trench_present_thr
            )
            x_cropped = self.crop_with_k_masks(cropped_in_y, row_num, k_masks)
            crop_in_x_row_list.append(x_cropped)
        return crop_in_x_row_list

    def crop_trenches_in_x(self, cropped_in_y_list):
        """Performs cropping of the images in the x-dimension.

        Args:
            cropped_in_y_list (list): List containing, for each fov entry, a y-cropped numpy array of shape (rows,channels,x,y,t).

        Returns:
            list: A nested list of the form [fov_list,[row_list,[kymograph_array]]], containing kymograph arrays of
            shape (channels,trenches,y_dim,x_dim,t_dim).
        """
        smoothed_x_percentiles_list = self.map_to_fovs(
            self.get_smoothed_x_percentiles,
            cropped_in_y_list,
            self.x_percentile,
            self.background_kernel_x,
            self.smoothing_kernel_x,
        )
        all_midpoints_list = self.map_to_fovs(
            self.get_all_midpoints,
            smoothed_x_percentiles_list,
            self.otsu_nbins,
            self.otsu_scaling,
        )
        x_drift_list = self.map_to_fovs(self.get_x_drift, all_midpoints_list)
        cropped_in_x_list = self.map_to_fovs(
            self.get_crop_in_x,
            cropped_in_y_list,
            all_midpoints_list,
            x_drift_list,
            self.trench_width_x,
            self.trench_present_thr,
        )
        return cropped_in_x_list

    def generate_kymograph(self):
        """Master function for generating kymographs for the set of fovs specified on initialization.

        Returns:
            list: A nested list of the form [fov_list,[row_list,[kymograph_array]]], containing kymograph arrays of
            shape (channels,trenches,y_dim,x_dim,t_dim).
        """
        array_list = self.map_to_fovs(self.import_hdf5)
        cropped_in_y_list = self.crop_trenches_in_y(array_list)
        cropped_in_x_list = self.crop_trenches_in_x(cropped_in_y_list)

        return cropped_in_x_list<|MERGE_RESOLUTION|>--- conflicted
+++ resolved
@@ -192,15 +192,6 @@
                 img_arr, y_percentile, axis=2, interpolation="lower"
             )
             y_percentiles_smoothed = self.median_filter_2d(perc_arr, smoothing_kernel_y)
-<<<<<<< HEAD
-            min_qth_percentile = y_percentiles_smoothed.min(axis=1)
-            max_qth_percentile = y_percentiles_smoothed.max(axis=1)
-            min_qth_percentile = min_qth_percentile[:, np.newaxis]
-            max_qth_percentile = max_qth_percentile[:, np.newaxis]
-            y_percentiles_smoothed = (y_percentiles_smoothed - min_qth_percentile) / (
-                max_qth_percentile - min_qth_percentile
-            )
-=======
 
             min_qth_percentile = y_percentiles_smoothed.min(axis=1)[:, np.newaxis]
             max_qth_percentile = y_percentiles_smoothed.max(axis=1)[:, np.newaxis]
@@ -208,7 +199,6 @@
                 max_qth_percentile - min_qth_percentile
             )
 
->>>>>>> f4a7b132
         return y_percentiles_smoothed
 
     def triangle_threshold(
