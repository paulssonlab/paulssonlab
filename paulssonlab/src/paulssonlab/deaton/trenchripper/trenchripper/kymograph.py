--- conflicted
+++ resolved
@@ -676,12 +676,9 @@
             file_idx, drift_orientation_and_initend_future, padding_y, trench_len_y
         )
         cropped_in_y = channel_arr_list[0]
-<<<<<<< HEAD
-=======
         if self.invert:
             cropped_in_y = sk.util.invert(cropped_in_y)
         #         cropped_in_y = y_crop_future[0][0] # t x row x y x x     # (24, 1, 330, 2048)
->>>>>>> 2bdbe608
 
         x_percentiles_smoothed = []
         for row_num in range(cropped_in_y.shape[1]):
@@ -1254,10 +1251,6 @@
         ### smoothed y percentiles ###
 
         for k, file_idx in enumerate(file_list):
-<<<<<<< HEAD
-
-=======
->>>>>>> 2bdbe608
             future = dask_controller.daskclient.submit(
                 self.get_smoothed_y_percentiles,
                 file_idx,
@@ -1270,10 +1263,6 @@
         ### get trench row edges, y midpoints ###
 
         for k, file_idx in enumerate(file_list):
-<<<<<<< HEAD
-
-=======
->>>>>>> 2bdbe608
             smoothed_y_future = dask_controller.futures[
                 "Smoothed Y Percentiles: " + str(file_idx)
             ]
@@ -1293,10 +1282,6 @@
         ### get y drift, orientations, init edges ###
 
         for k, fov_idx in enumerate(fov_list):
-<<<<<<< HEAD
-
-=======
->>>>>>> 2bdbe608
             working_fovdf = fovdf.loc[fov_idx]
             working_files = working_fovdf["File Index"].unique().tolist()
             edges_futures = [
@@ -1327,10 +1312,6 @@
             drift_orientation_and_initend_future = dask_controller.futures[
                 "Y Trench Drift, Orientations and Initial Trench Ends: " + str(fov_idx)
             ]
-<<<<<<< HEAD
-
-=======
->>>>>>> 2bdbe608
             future = dask_controller.daskclient.submit(
                 self.get_smoothed_x_percentiles,
                 file_idx,
@@ -1347,10 +1328,6 @@
         ### get x midpoints ###
 
         for k, file_idx in enumerate(file_list):
-<<<<<<< HEAD
-
-=======
->>>>>>> 2bdbe608
             smoothed_x_future = dask_controller.futures[
                 "Smoothed X Percentiles: " + str(file_idx)
             ]
@@ -1380,10 +1357,6 @@
         ### get kymograph masks ###
 
         for k, fov_idx in enumerate(fov_list):
-<<<<<<< HEAD
-
-=======
->>>>>>> 2bdbe608
             working_fovdf = fovdf.loc[fov_idx]
             working_files = working_fovdf["File Index"].unique().tolist()
             midpoint_futures = [
